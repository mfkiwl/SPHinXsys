/* -------------------------------------------------------------------------*
 *								SPHinXsys									*
 * -------------------------------------------------------------------------*
 * SPHinXsys (pronunciation: s'finksis) is an acronym from Smoothed Particle*
 * Hydrodynamics for industrial compleX systems. It provides C++ APIs for	*
 * physical accurate simulation and aims to model coupled industrial dynamic*
 * systems including fluid, solid, multi-body dynamics and beyond with SPH	*
 * (smoothed particle hydrodynamics), a meshless computational method using	*
 * particle discretization.													*
 *																			*
 * SPHinXsys is partially funded by German Research Foundation				*
 * (Deutsche Forschungsgemeinschaft) DFG HU1527/6-1, HU1527/10-1,			*
 *  HU1527/12-1 and HU1527/12-4													*
 *                                                                          *
 * Portions copyright (c) 2017-2022 Technical University of Munich and		*
 * the authors' affiliations.												*
 *                                                                          *
 * Licensed under the Apache License, Version 2.0 (the "License"); you may  *
 * not use this file except in compliance with the License. You may obtain a*
 * copy of the License at http://www.apache.org/licenses/LICENSE-2.0.       *
 *                                                                          *
 * ------------------------------------------------------------------------*/
/**
 * @file 	mesh_with_data_packages.hpp
 * @brief 	This class is designed to save memory and increase computational efficiency on mesh.
 *			TODO: the connection between successive meshes in refined mesh should enhanced.
 * @author	Chi ZHang and Xiangyu Hu
 */

#ifndef MESH_WITH_DATA_PACKAGES_3D_HPP
#define MESH_WITH_DATA_PACKAGES_3D_HPP

#include "mesh_with_data_packages.h"

namespace SPH
{
	//=================================================================================================//
	template <int PKG_SIZE, int ADDRS_BUFFER>
	template <typename FunctionOnData>
	void GridDataPackage<PKG_SIZE, ADDRS_BUFFER>::
		for_each_data(const FunctionOnData &function)
	{
		for (int i = 0; i != pkg_size; ++i)
			for (int j = 0; j != pkg_size; ++j)
				for (int k = 0; k != pkg_size; ++k)
				{
					function(i, j, k);
				}
	}
	//=================================================================================================//
	template <int PKG_SIZE, int ADDRS_BUFFER>
	template <typename FunctionOnAddress>
	void GridDataPackage<PKG_SIZE, ADDRS_BUFFER>::
		for_each_addrs(const FunctionOnAddress &function)
	{
		for (int i = pkg_addrs_buffer; i != pkg_ops_end; ++i)
			for (int j = pkg_addrs_buffer; j != pkg_ops_end; ++j)
				for (int k = pkg_addrs_buffer; k != pkg_ops_end; ++k)
				{
					function(i, j, k);
				}
	}
	//=================================================================================================//
	template <int PKG_SIZE, int ADDRS_BUFFER>
	template <class DataType>
	DataType GridDataPackage<PKG_SIZE, ADDRS_BUFFER>::probeDataPackage(PackageDataAddress<DataType> &pkg_data_addrs, const Vecd &position)
	{
		Vecu grid_idx = CellIndexFromPosition(position);
		Vecd grid_pos = GridPositionFromIndex(grid_idx);
		Vecd alpha = (position - grid_pos) / grid_spacing_;
		Vecd beta = Vecd::Ones() - alpha;

		DataType bilinear_1 = *pkg_data_addrs[grid_idx[0]][grid_idx[1]][grid_idx[2]] * beta[0] * beta[1] +
							  *pkg_data_addrs[grid_idx[0] + 1][grid_idx[1]][grid_idx[2]] * alpha[0] * beta[1] +
							  *pkg_data_addrs[grid_idx[0]][grid_idx[1] + 1][grid_idx[2]] * beta[0] * alpha[1] +
							  *pkg_data_addrs[grid_idx[0] + 1][grid_idx[1] + 1][grid_idx[2]] * alpha[0] * alpha[1];
		DataType bilinear_2 = *pkg_data_addrs[grid_idx[0]][grid_idx[1]][grid_idx[2] + 1] * beta[0] * beta[1] +
							  *pkg_data_addrs[grid_idx[0] + 1][grid_idx[1]][grid_idx[2] + 1] * alpha[0] * beta[1] +
							  *pkg_data_addrs[grid_idx[0]][grid_idx[1] + 1][grid_idx[2] + 1] * beta[0] * alpha[1] +
							  *pkg_data_addrs[grid_idx[0] + 1][grid_idx[1] + 1][grid_idx[2] + 1] * alpha[0] * alpha[1];
		return bilinear_1 * beta[2] + bilinear_2 * alpha[2];
	}
	//=================================================================================================//
	template <int PKG_SIZE, int ADDRS_BUFFER>
	template <typename InDataType, typename OutDataType>
	void GridDataPackage<PKG_SIZE, ADDRS_BUFFER>::
		computeGradient(const DiscreteVariable<InDataType> &in_variable,
						const DiscreteVariable<OutDataType> &out_variable)
	{
		auto &in_variable_addrs = getPackageDataAddress(in_variable);
		auto &out_variable_addrs = getPackageDataAddress(out_variable);

		for_each_addrs(
			[&](int i, int j, int k)
			{
				Real dphidx = (*in_variable_addrs[i + 1][j][k] - *in_variable_addrs[i - 1][j][k]);
				Real dphidy = (*in_variable_addrs[i][j + 1][k] - *in_variable_addrs[i][j - 1][k]);
				Real dphidz = (*in_variable_addrs[i][j][k + 1] - *in_variable_addrs[i][j][k - 1]);
				*out_variable_addrs[i][j][k] = 0.5 * Vecd(dphidx, dphidy, dphidz) / grid_spacing_;
			});
	}
	//=================================================================================================//
	template <int PKG_SIZE, int ADDRS_BUFFER>
	template <typename DataType, typename FunctionByPosition>
	void GridDataPackage<PKG_SIZE, ADDRS_BUFFER>::
		assignByPosition(const DiscreteVariable<DataType> &discrete_variable,
						 const FunctionByPosition &function_by_position)
	{
		auto &pkg_data = getPackageData(discrete_variable);
		for (int i = 0; i != pkg_size; ++i)
			for (int j = 0; j != pkg_size; ++j)
				for (int k = 0; k != pkg_size; ++k)
				{
					Vec3d position = DataPositionFromIndex(Vec3d(i, j, k));
					pkg_data[i][j][k] = function_by_position(position);
				}
	}
	//=================================================================================================//
	template <int PKG_SIZE, int ADDRS_BUFFER>
	template <typename DataType>
	void GridDataPackage<PKG_SIZE, ADDRS_BUFFER>::AssignSingularPackageDataAddress<DataType>::
	operator()(DataContainerAssemble<PackageData> &all_pkg_data,
			   DataContainerAssemble<PackageDataAddress> &all_pkg_data_addrs)
	{
		constexpr int type_index = DataTypeIndex<DataType>::value;
		for (size_t l = 0; l != std::get<type_index>(all_pkg_data).size(); ++l)
		{
			PackageData<DataType> &pkg_data = std::get<type_index>(all_pkg_data)[l];
			PackageDataAddress<DataType> &pkg_data_addrs = std::get<type_index>(all_pkg_data_addrs)[l];
			for (int i = 0; i != pkg_addrs_size; ++i)
				for (int j = 0; j != pkg_addrs_size; ++j)
					for (int k = 0; k != pkg_addrs_size; ++k)
					{
						pkg_data_addrs[i][j][k] = &pkg_data[0][0][0];
					}
		}
	}
	//=================================================================================================//
	template <int PKG_SIZE, int ADDRS_BUFFER>
	template <typename DataType>
	void GridDataPackage<PKG_SIZE, ADDRS_BUFFER>::AssignPackageDataAddress<DataType>::
	operator()(DataContainerAssemble<PackageDataAddress> &all_pkg_data_addrs,
			   const Vecu &addrs_index,
			   DataContainerAssemble<PackageData> &all_pkg_data,
			   const Vecu &data_index)
	{
		constexpr int type_index = DataTypeIndex<DataType>::value;
		for (size_t l = 0; l != std::get<type_index>(all_pkg_data).size(); ++l)
		{
			PackageData<DataType> &pkg_data = std::get<type_index>(all_pkg_data)[l];
			PackageDataAddress<DataType> &pkg_data_addrs = std::get<type_index>(all_pkg_data_addrs)[l];
			pkg_data_addrs[addrs_index[0]][addrs_index[1]][addrs_index[2]] = &pkg_data[data_index[0]][data_index[1]][data_index[2]];
		}
	}
	//=================================================================================================//
	template <int PKG_SIZE, int ADDRS_BUFFER>
	template <typename DataType>
	DataType GridDataPackage<PKG_SIZE, ADDRS_BUFFER>::
		CornerAverage(PackageDataAddress<DataType> &pkg_data_addrs, Veci addrs_index, Veci corner_direction)
	{
		//DataType average(0);
		DataType average = ZeroData<DataType>::value;
		for (int i = 0; i != 2; ++i)
			for (int j = 0; j != 2; ++j)
				for (int k = 0; k != 2; ++k)
				{
					int x_index = addrs_index[0] + i * corner_direction[0];
					int y_index = addrs_index[1] + j * corner_direction[1];
					int z_index = addrs_index[2] + k * corner_direction[2];
					average += *pkg_data_addrs[x_index][y_index][z_index];
				}
		return average * 0.125;
	}
	//=================================================================================================//
	template <class GridDataPackageType>
	template <typename DataType>
	DataType MeshWithGridDataPackages<GridDataPackageType>::
		DataValueFromGlobalIndex(const DiscreteVariable<DataType> &discrete_variable,
								 const Vecu &global_grid_index)
	{
<<<<<<< HEAD
		Vecu pkg_index_ = Vecu::Zero();
		Vecu local_data_index = Vecu::Zero();
=======
		Vecu cell_index_on_mesh_(0);
		Vecu local_data_index(0);
>>>>>>> d8f73ef3
		for (int n = 0; n != 3; n++)
		{
			size_t cell_index_in_this_direction = global_grid_index[n] / pkg_size;
			cell_index_on_mesh_[n] = cell_index_in_this_direction;
			local_data_index[n] = global_grid_index[n] - cell_index_in_this_direction * pkg_size;
		}
		auto &data = data_pkg_addrs_[cell_index_on_mesh_[0]][cell_index_on_mesh_[1]][cell_index_on_mesh_[2]]->getPackageData(discrete_variable);
		return data[local_data_index[0]][local_data_index[1]][local_data_index[2]];
	}
	//=================================================================================================//
	template <class GridDataPackageType>
	void MeshWithGridDataPackages<GridDataPackageType>::
		initializePackageAddressesInACell(const Vecu &cell_index)
	{
		int i = (int)cell_index[0];
		int j = (int)cell_index[1];
		int k = (int)cell_index[2];

		GridDataPackageType *data_pkg = data_pkg_addrs_[i][j][k];
		if (data_pkg->isInnerPackage())
		{
			for (int l = 0; l != pkg_addrs_size; ++l)
				for (int m = 0; m != pkg_addrs_size; ++m)
					for (int n = 0; n != pkg_addrs_size; ++n)
					{
						std::pair<int, int> x_pair = CellShiftAndDataIndex(l);
						std::pair<int, int> y_pair = CellShiftAndDataIndex(m);
						std::pair<int, int> z_pair = CellShiftAndDataIndex(n);

						data_pkg->assignPackageDataAddress(
							Vecu(l, m, n),
							data_pkg_addrs_[i + x_pair.first][j + y_pair.first][k + z_pair.first],
							Vecu(x_pair.second, y_pair.second, z_pair.second));
					}
		}
	}
	//=================================================================================================//
	template <class GridDataPackageType>
	void MeshWithGridDataPackages<GridDataPackageType>::allocateMeshDataMatrix()
	{
		Allocate3dArray(data_pkg_addrs_, number_of_cells_);
	}
	//=================================================================================================//
	template <class GridDataPackageType>
	void MeshWithGridDataPackages<GridDataPackageType>::deleteMeshDataMatrix()
	{
		Delete3dArray(data_pkg_addrs_, number_of_cells_);
	}
	//=================================================================================================//
	template <class GridDataPackageType>
	void MeshWithGridDataPackages<GridDataPackageType>::
		assignDataPackageAddress(const Vecu &cell_index, GridDataPackageType *data_pkg)
	{
		data_pkg_addrs_[cell_index[0]][cell_index[1]][cell_index[2]] = data_pkg;
	}
	//=================================================================================================//
	template <class GridDataPackageType>
	GridDataPackageType *MeshWithGridDataPackages<GridDataPackageType>::
		DataPackageFromCellIndex(const Vecu &cell_index)
	{
		return data_pkg_addrs_[cell_index[0]][cell_index[1]][cell_index[2]];
	}
	//=================================================================================================//
	template <class GridDataPackageType>
	template <class DataType>
	DataType MeshWithGridDataPackages<GridDataPackageType>::
		probeMesh(const DiscreteVariable<DataType> &discrete_variable, const Vecd &position)
	{
		Vecu grid_index = CellIndexFromPosition(position);
		size_t i = grid_index[0];
		size_t j = grid_index[1];
		size_t k = grid_index[2];

		GridDataPackageType *data_pkg = data_pkg_addrs_[i][j][k];
		auto &pkg_data_addrs = data_pkg->getPackageDataAddress(discrete_variable);
		return data_pkg->isInnerPackage() ? data_pkg->GridDataPackageType::template probeDataPackage<DataType>(pkg_data_addrs, position)
										  : *pkg_data_addrs[0][0][0];
	}
	//=================================================================================================//
}
//=================================================================================================//
#endif // MESH_WITH_DATA_PACKAGES_3D_HPP<|MERGE_RESOLUTION|>--- conflicted
+++ resolved
@@ -178,13 +178,8 @@
 		DataValueFromGlobalIndex(const DiscreteVariable<DataType> &discrete_variable,
 								 const Vecu &global_grid_index)
 	{
-<<<<<<< HEAD
-		Vecu pkg_index_ = Vecu::Zero();
-		Vecu local_data_index = Vecu::Zero();
-=======
-		Vecu cell_index_on_mesh_(0);
-		Vecu local_data_index(0);
->>>>>>> d8f73ef3
+		Vecu cell_index_on_mesh_ = Vecu::Zero();
+		Vecu local_data_index(0) = Vecu::Zero();
 		for (int n = 0; n != 3; n++)
 		{
 			size_t cell_index_in_this_direction = global_grid_index[n] / pkg_size;
