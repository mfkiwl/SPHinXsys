--- conflicted
+++ resolved
@@ -16,11 +16,8 @@
 	class BaseMaterial;
 	class SPHBody;
 	class RealBody;
-<<<<<<< HEAD
 	class SolidBody;
-=======
 	class BodyPart;
->>>>>>> 1e17d459
 	class FictitiousBody;
 	class CellList;
 	class BaseParticles;
