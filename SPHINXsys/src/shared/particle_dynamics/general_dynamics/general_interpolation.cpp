/**
 * @file 	general_interpolation.cpp
 * @brief
 * @author	Chi Zhang and Xiangyu Hu
 */

#include "general_interpolation.h"

namespace SPH
{
	//=================================================================================================//
	CorrectInterpolationKernelWeights::
<<<<<<< HEAD
		CorrectInterpolationKernelWeights(BaseContactRelation &contact_relation) : LocalDynamics(contact_relation.getSPHBody()),
																				   InterpolationContactData(contact_relation)
=======
		CorrectInterpolationKernelWeights(BaseContactRelation &contact_relation)
		: LocalDynamics(contact_relation.getSPHBody()),
		  InterpolationContactData(contact_relation)
>>>>>>> 19942110
	{
		for (size_t k = 0; k != contact_particles_.size(); ++k)
		{
			contact_Vol_.push_back(&(contact_particles_[k]->Vol_));
		}
	}
	//=================================================================================================//
}<|MERGE_RESOLUTION|>--- conflicted
+++ resolved
@@ -10,14 +10,9 @@
 {
 	//=================================================================================================//
 	CorrectInterpolationKernelWeights::
-<<<<<<< HEAD
-		CorrectInterpolationKernelWeights(BaseContactRelation &contact_relation) : LocalDynamics(contact_relation.getSPHBody()),
-																				   InterpolationContactData(contact_relation)
-=======
 		CorrectInterpolationKernelWeights(BaseContactRelation &contact_relation)
 		: LocalDynamics(contact_relation.getSPHBody()),
 		  InterpolationContactData(contact_relation)
->>>>>>> 19942110
 	{
 		for (size_t k = 0; k != contact_particles_.size(); ++k)
 		{
