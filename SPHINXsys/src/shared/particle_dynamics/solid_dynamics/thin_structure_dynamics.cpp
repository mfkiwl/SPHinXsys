/**
 * @file 	thin_structure_dynamics.cpp
 * @author	Dong Wu and Xiangyu Hu
 */

#include "thin_structure_dynamics.h"
#include "thin_structure_math.h"

using namespace SimTK;

namespace SPH
{
	namespace thin_structure_dynamics
	{
		//=================================================================================================//
		ShellDynamicsInitialCondition::
			ShellDynamicsInitialCondition(SPHBody &sph_body)
			: LocalDynamics(sph_body), ShellDataSimple(sph_body),
			  n0_(particles_->n0_), n_(particles_->n_), pseudo_n_(particles_->pseudo_n_),
			  pos0_(particles_->pos0_), transformation_matrix_(particles_->transformation_matrix_) {}
		//=================================================================================================//
		ShellAcousticTimeStepSize::ShellAcousticTimeStepSize(SPHBody &sph_body, Real CFL)
			: LocalDynamicsReduce<Real, ReduceMin>(sph_body, Real(MaxRealNumber)),
			  ShellDataSimple(sph_body), CFL_(CFL),
			  vel_(particles_->vel_), acc_(particles_->acc_),
			  angular_vel_(particles_->angular_vel_), dangular_vel_dt_(particles_->dangular_vel_dt_),
			  thickness_(particles_->thickness_),
			  smoothing_length_(sph_body.sph_adaptation_->ReferenceSmoothingLength()),
			  rho0_(particles_->elastic_solid_.ReferenceDensity()),
			  E0_(particles_->elastic_solid_.YoungsModulus()),
			  nu_(particles_->elastic_solid_.PoissonRatio()),
			  c0_(particles_->elastic_solid_.ReferenceSoundSpeed()) {}
		//=================================================================================================//
		Real ShellAcousticTimeStepSize::reduce(size_t index_i, Real dt)
		{
			// Since the particle does not change its configuration in pressure relaxation step,
			// I chose a time-step size according to Eulerian method.
			Real time_setp_0 = CFL_ * SMIN(sqrt(smoothing_length_ / (acc_[index_i].norm() + TinyReal)),
										   smoothing_length_ / (c0_ + vel_[index_i].norm()));
			Real time_setp_1 = CFL_ * SMIN(sqrt(1.0 / (dangular_vel_dt_[index_i].norm() + TinyReal)),
										   1.0 / (angular_vel_[index_i].norm() + TinyReal));
			Real time_setp_2 = smoothing_length_ * sqrt(rho0_ * (1.0 - nu_ * nu_) / E0_ /
														(2.0 + (Pi * Pi / 12.0) * (1.0 - nu_) *
																   (1.0 + 1.5 * powerN(smoothing_length_ / thickness_[index_i], 2))));
			return SMIN(time_setp_0, time_setp_1, time_setp_2);
		}
		//=================================================================================================//
		ShellCorrectConfiguration::
			ShellCorrectConfiguration(BaseInnerRelation &inner_relation)
			: LocalDynamics(inner_relation.sph_body_), ShellDataInner(inner_relation),
			  B_(particles_->B_),
			  n0_(particles_->n0_), transformation_matrix_(particles_->transformation_matrix_) {}
		//=================================================================================================//
		void ShellCorrectConfiguration::interaction(size_t index_i, Real dt)
		{
			/** A small number is added to diagonal to avoid dividing by zero. */
			Matd global_configuration(Eps);
			const Neighborhood &inner_neighborhood = inner_configuration_[index_i];
			for (size_t n = 0; n != inner_neighborhood.current_size_; ++n)
			{
				size_t index_j = inner_neighborhood.j_[n];

				Vecd gradW_ijV_j = inner_neighborhood.dW_ijV_j_[n] * inner_neighborhood.e_ij_[n];
				Vecd r_ji = -inner_neighborhood.r_ij_[n] * inner_neighborhood.e_ij_[n];
				global_configuration += SimTK::outer(r_ji, gradW_ijV_j);
			}
			Matd local_configuration =
				transformation_matrix_[index_i] * global_configuration * (~transformation_matrix_[index_i]);
			/** correction matrix is obtained from local configuration. */
			B_[index_i] = getCorrectionMatrix(local_configuration);
		}
		//=================================================================================================//
		ShellDeformationGradientTensor::
			ShellDeformationGradientTensor(BaseInnerRelation &inner_relation)
			: LocalDynamics(inner_relation.sph_body_), ShellDataInner(inner_relation),
			  pos_(particles_->pos_), pseudo_n_(particles_->pseudo_n_), n0_(particles_->n0_),
			  B_(particles_->B_), F_(particles_->F_), F_bending_(particles_->F_bending_),
			  transformation_matrix_(particles_->transformation_matrix_) {}
		//=================================================================================================//
		void ShellDeformationGradientTensor::interaction(size_t index_i, Real dt)
		{
			const Vecd &pseudo_n_i = pseudo_n_[index_i];
			const Vecd &pos_n_i = pos_[index_i];
			const Matd &transformation_matrix_i = transformation_matrix_[index_i];

			Matd deformation_part_one(0.0);
			Matd deformation_part_two(0.0);
			const Neighborhood &inner_neighborhood = inner_configuration_[index_i];
			for (size_t n = 0; n != inner_neighborhood.current_size_; ++n)
			{
				size_t index_j = inner_neighborhood.j_[n];
				Vecd gradW_ijV_j = inner_neighborhood.dW_ijV_j_[n] * inner_neighborhood.e_ij_[n];
				deformation_part_one -= SimTK::outer((pos_n_i - pos_[index_j]), gradW_ijV_j);
				deformation_part_two -= SimTK::outer(((pseudo_n_i - n0_[index_i]) - (pseudo_n_[index_j] - n0_[index_j])), gradW_ijV_j);
			}
			F_[index_i] = transformation_matrix_i * deformation_part_one * (~transformation_matrix_i) * B_[index_i];
			F_[index_i].col(Dimensions - 1) = transformation_matrix_i * pseudo_n_[index_i];
			F_bending_[index_i] = transformation_matrix_i * deformation_part_two * (~transformation_matrix_i) * B_[index_i];
		}
		//=================================================================================================//
		BaseShellRelaxation::BaseShellRelaxation(BaseInnerRelation &inner_relation)
			: LocalDynamics(inner_relation.sph_body_), ShellDataInner(inner_relation),
			  rho_(particles_->rho_),
			  thickness_(particles_->thickness_),
			  pos_(particles_->pos_), vel_(particles_->vel_),
			  acc_(particles_->acc_),
			  acc_prior_(particles_->acc_prior_),
			  n0_(particles_->n0_), pseudo_n_(particles_->pseudo_n_),
			  dpseudo_n_dt_(particles_->dpseudo_n_dt_), dpseudo_n_d2t_(particles_->dpseudo_n_d2t_),
			  rotation_(particles_->rotation_), angular_vel_(particles_->angular_vel_),
			  dangular_vel_dt_(particles_->dangular_vel_dt_),
			  B_(particles_->B_), F_(particles_->F_), dF_dt_(particles_->dF_dt_),
			  F_bending_(particles_->F_bending_), dF_bending_dt_(particles_->dF_bending_dt_),
			  transformation_matrix_(particles_->transformation_matrix_) {}
		//=================================================================================================//
		ShellStressRelaxationFirstHalf::
			ShellStressRelaxationFirstHalf(BaseInnerRelation &inner_relation,
										   int number_of_gaussian_points, bool hourglass_control, Real hourglass_control_factor)
			: BaseShellRelaxation(inner_relation),
			  elastic_solid_(particles_->elastic_solid_),
			  global_stress_(particles_->global_stress_),
			  global_moment_(particles_->global_moment_),
			  global_shear_stress_(particles_->global_shear_stress_),
			  n_(particles_->n_),
			  number_of_gaussian_points_(number_of_gaussian_points),
			  hourglass_control_(hourglass_control),
			  rho0_(elastic_solid_.ReferenceDensity()),
			  inv_rho0_(1.0 / rho0_),
			  smoothing_length_(sph_body_.sph_adaptation_->ReferenceSmoothingLength()),
			  E0_(elastic_solid_.YoungsModulus()),
			  G0_(elastic_solid_.ShearModulus()),
			  nu_(elastic_solid_.PoissonRatio())
		{
			/** Note that, only three-point and five-point Gaussian quadrature rules are defined. */
			switch (number_of_gaussian_points)
			{
			case 1:
				gaussian_point_ = one_gaussian_point_;
				gaussian_weight_ = one_gaussian_weight_;
				break;
			case 5:
				gaussian_point_ = five_gaussian_points_;
				gaussian_weight_ = five_gaussian_weights_;
				break;
			default:
				gaussian_point_ = three_gaussian_points_;
				gaussian_weight_ = three_gaussian_weights_;
			}
			/** Define the factor of hourglass control algorithm according to the dimension. */
			if (Dimensions == 2)
			{
				hourglass_control_factor_ = 0.05;
			}
			else
			{
				hourglass_control_factor_ = hourglass_control_factor;
			}
		}
		//=================================================================================================//
		void ShellStressRelaxationFirstHalf::initialization(size_t index_i, Real dt)
		{
			// Note that F_[index_i], F_bending_[index_i], dF_dt_[index_i], dF_bending_dt_[index_i]
			// and rotation_[index_i], angular_vel_[index_i], dangular_vel_dt_[index_i], B_[index_i]
			// are defined in local coordinates, while others in global coordinates.
			pos_[index_i] += vel_[index_i] * dt * 0.5;
			rotation_[index_i] += angular_vel_[index_i] * dt * 0.5;
			pseudo_n_[index_i] += dpseudo_n_dt_[index_i] * dt * 0.5;

			F_[index_i] += dF_dt_[index_i] * dt * 0.5;
			F_bending_[index_i] += dF_bending_dt_[index_i] * dt * 0.5;
			rho_[index_i] = rho0_ / det(F_[index_i]);

			/** Calculate the current normal direction of mid-surface. */
			n_[index_i] = (~transformation_matrix_[index_i]) * getNormalFromDeformationGradientTensor(F_[index_i]);
			/** Get transformation matrix from global coordinates to current local coordinates. */
			Matd current_transformation_matrix = getTransformationMatrix(n_[index_i]);

			/** Initialize the local stress to 0. */
			Matd resultant_stress(0);
			Matd resultant_moment(0);
			Vecd resultant_shear_stress(0);
			for (int i = 0; i != number_of_gaussian_points_; ++i)
			{
				Matd F_gaussian_point = F_[index_i] + gaussian_point_[i] * F_bending_[index_i] * thickness_[index_i] * 0.5;
				Matd dF_gaussian_point_dt = dF_dt_[index_i] + gaussian_point_[i] * dF_bending_dt_[index_i] * thickness_[index_i] * 0.5;
				Matd inverse_F_gaussian_point = SimTK::inverse(F_gaussian_point);
				Matd current_local_almansi_strain = current_transformation_matrix * (~transformation_matrix_[index_i]) * 0.5 * (Matd(1.0) - ~inverse_F_gaussian_point * inverse_F_gaussian_point) * transformation_matrix_[index_i] * (~current_transformation_matrix);
				/** correct Almansi strain tensor according to plane stress problem. */
				current_local_almansi_strain = getCorrectedAlmansiStrain(current_local_almansi_strain, nu_);
				Matd cauchy_stress = elastic_solid_.StressCauchy(current_local_almansi_strain, F_gaussian_point, index_i) +
									 current_transformation_matrix * (~transformation_matrix_[index_i]) * F_gaussian_point * 
									 elastic_solid_.NumericalDampingRightCauchy(F_gaussian_point, dF_gaussian_point_dt, smoothing_length_, index_i) * 
									 (~F_gaussian_point) * transformation_matrix_[index_i] * (~current_transformation_matrix) / det(F_gaussian_point);

				/** Impose modeling assumptions. */
				cauchy_stress.col(Dimensions - 1) *= shear_correction_factor_;
				cauchy_stress.row(Dimensions - 1) *= shear_correction_factor_;
				cauchy_stress[Dimensions - 1][Dimensions - 1] = 0.0;

				Matd stress_PK2_gaussian_point = det(F_gaussian_point) * SimTK::inverse(F_gaussian_point) * transformation_matrix_[index_i] * (~current_transformation_matrix) * cauchy_stress * current_transformation_matrix * (~transformation_matrix_[index_i]) * (~SimTK::inverse(F_gaussian_point));

				Vecd shear_stress_PK2_gaussian_point = -stress_PK2_gaussian_point.col(Dimensions - 1);
				Matd moment_PK2_gaussian_point = stress_PK2_gaussian_point * gaussian_point_[i] * thickness_[index_i] * 0.5;

				resultant_stress +=
					0.5 * thickness_[index_i] * gaussian_weight_[i] * F_gaussian_point * stress_PK2_gaussian_point;
				resultant_moment +=
					0.5 * thickness_[index_i] * gaussian_weight_[i] * F_gaussian_point * moment_PK2_gaussian_point;
				resultant_shear_stress +=
					0.5 * thickness_[index_i] * gaussian_weight_[i] * F_gaussian_point * shear_stress_PK2_gaussian_point;
			}
			/** Only one (for 2D) or two (for 3D) angular momentum equations left. */
			resultant_moment.col(Dimensions - 1) = Vecd(0);
			resultant_moment.row(Dimensions - 1) = ~Vecd(0);
			resultant_shear_stress[Dimensions - 1] = 0.0;

			/** stress and moment in global coordinates for pair interaction */
			global_stress_[index_i] =
				(~transformation_matrix_[index_i]) * resultant_stress * transformation_matrix_[index_i];
			global_moment_[index_i] =
				(~transformation_matrix_[index_i]) * resultant_moment * transformation_matrix_[index_i];
			global_shear_stress_[index_i] = (~transformation_matrix_[index_i]) * resultant_shear_stress;
		}
		//=================================================================================================//
		void ShellStressRelaxationFirstHalf::interaction(size_t index_i, Real dt)
		{
			const Vecd &global_shear_stress_i = global_shear_stress_[index_i];
			const Matd &global_stress_i = global_stress_[index_i];
			const Matd &global_moment_i = global_moment_[index_i];

			Vecd acceleration(0.0);
			Vecd pseudo_normal_acceleration = global_shear_stress_i;
			const Neighborhood &inner_neighborhood = inner_configuration_[index_i];
			for (size_t n = 0; n != inner_neighborhood.current_size_; ++n)
			{
				size_t index_j = inner_neighborhood.j_[n];

				/** Whether or not to use hourglass control algorithm. */
				if (hourglass_control_)
				{
					Vecd e_ij = inner_neighborhood.e_ij_[n];
					Real r_ij = inner_neighborhood.r_ij_[n];
					Real dim_inv_r_ij = Dimensions / r_ij;
					Real weight = inner_neighborhood.W_ij_[n] * inv_W0_;
<<<<<<< HEAD
					Vecd pos_jump = getLinearVariableJump(e_ij, r_ij, pos_[index_i], ~transformation_matrix_[index_i] * F_[index_i] * transformation_matrix_[index_i],
=======
					Vecd pos_jump = getLinearVariableJump(e_ij, r_ij, pos_[index_i], 
						~transformation_matrix_[index_i] * F_[index_i] * transformation_matrix_[index_i],
>>>>>>> fc0fb5e0
						pos_[index_j], ~transformation_matrix_[index_j] * F_[index_j] * transformation_matrix_[index_j]);
					acceleration += hourglass_control_factor_ * weight * E0_ * pos_jump * dim_inv_r_ij * inner_neighborhood.dW_ijV_j_[n] * thickness_[index_i];

					Vecd pseudo_n_jump = getLinearVariableJump(e_ij, r_ij, pseudo_n_[index_i] - n0_[index_i],
						~transformation_matrix_[index_i] * F_bending_[index_i] * transformation_matrix_[index_i],
						pseudo_n_[index_j] - n0_[index_j],
						~transformation_matrix_[index_j] * F_bending_[index_j] * transformation_matrix_[index_j]);
					Vecd rotation_jump = getRotationJump(pseudo_n_jump, transformation_matrix_[index_i]);
					pseudo_normal_acceleration += hourglass_control_factor_ / 3.0 * weight * Dimensions * r_ij * G0_ * rotation_jump * inner_neighborhood.dW_ijV_j_[n] * thickness_[index_i];
				}

				acceleration += (global_stress_i + global_stress_[index_j]) * inner_neighborhood.dW_ijV_j_[n] * inner_neighborhood.e_ij_[n];
				pseudo_normal_acceleration += (global_moment_i + global_moment_[index_j]) * inner_neighborhood.dW_ijV_j_[n] * inner_neighborhood.e_ij_[n];
			}
			/** including external force (body force) and force from fluid */
			acc_[index_i] = acceleration * inv_rho0_ / thickness_[index_i];
			dpseudo_n_d2t_[index_i] = pseudo_normal_acceleration * inv_rho0_ * 12.0 / powerN(thickness_[index_i], 3);

			/** the relation between pseudo-normal and rotations */
			Vecd local_dpseudo_n_d2t = transformation_matrix_[index_i] * dpseudo_n_d2t_[index_i];
			dangular_vel_dt_[index_i] = getRotationFromPseudoNormalForFiniteDeformation(local_dpseudo_n_d2t, rotation_[index_i], angular_vel_[index_i], dt);
		}
		//=================================================================================================//
		void ShellStressRelaxationFirstHalf::update(size_t index_i, Real dt)
		{
			vel_[index_i] += (acc_prior_[index_i] + acc_[index_i]) * dt;
			angular_vel_[index_i] += dangular_vel_dt_[index_i] * dt;
		}
		//=================================================================================================//
		void ShellStressRelaxationSecondHalf::initialization(size_t index_i, Real dt)
		{
			pos_[index_i] += vel_[index_i] * dt * 0.5;
			rotation_[index_i] += angular_vel_[index_i] * dt * 0.5;
			dpseudo_n_dt_[index_i] = (~transformation_matrix_[index_i]) *
									 getVectorChangeRateAfterThinStructureRotation(local_pseudo_n_0, rotation_[index_i], angular_vel_[index_i]);
			pseudo_n_[index_i] += dpseudo_n_dt_[index_i] * dt * 0.5;
		}
		//=================================================================================================//
		void ShellStressRelaxationSecondHalf::interaction(size_t index_i, Real dt)
		{
			const Vecd &vel_n_i = vel_[index_i];
			const Vecd &dpseudo_n_dt_i = dpseudo_n_dt_[index_i];
			const Matd &transformation_matrix_i = transformation_matrix_[index_i];

			Matd deformation_gradient_change_rate_part_one(0.0);
			Matd deformation_gradient_change_rate_part_two(0.0);
			const Neighborhood &inner_neighborhood = inner_configuration_[index_i];
			for (size_t n = 0; n != inner_neighborhood.current_size_; ++n)
			{
				size_t index_j = inner_neighborhood.j_[n];

				Vecd gradW_ijV_j = inner_neighborhood.dW_ijV_j_[n] * inner_neighborhood.e_ij_[n];
				deformation_gradient_change_rate_part_one -= SimTK::outer((vel_n_i - vel_[index_j]), gradW_ijV_j);
				deformation_gradient_change_rate_part_two -= SimTK::outer((dpseudo_n_dt_i - dpseudo_n_dt_[index_j]), gradW_ijV_j);
			}
			dF_dt_[index_i] = transformation_matrix_i * deformation_gradient_change_rate_part_one * (~transformation_matrix_i) * B_[index_i];
			dF_dt_[index_i].col(Dimensions - 1) = transformation_matrix_i * dpseudo_n_dt_[index_i];
			dF_bending_dt_[index_i] = transformation_matrix_i * deformation_gradient_change_rate_part_two * (~transformation_matrix_i) * B_[index_i];
		}
		//=================================================================================================//
		void ShellStressRelaxationSecondHalf::update(size_t index_i, Real dt)
		{
			F_[index_i] += dF_dt_[index_i] * dt * 0.5;
			F_bending_[index_i] += dF_bending_dt_[index_i] * dt * 0.5;
		}
		//=================================================================================================//
		ConstrainShellBodyRegion::
			ConstrainShellBodyRegion(BodyPartByParticle &body_part)
			: LocalDynamics(body_part.getSPHBody()), ShellDataSimple(sph_body_),
			  vel_(particles_->vel_), angular_vel_(particles_->angular_vel_)
		{
		}
		//=================================================================================================//
		void ConstrainShellBodyRegion::update(size_t index_i, Real dt)
		{
			vel_[index_i] = Vecd(0);
			angular_vel_[index_i] = Vecd(0);
		}
		//=================================================================================================//
		ConstrainShellBodyRegionAlongAxis::
			ConstrainShellBodyRegionAlongAxis(BodyPartByParticle &body_part, int axis)
			: LocalDynamics(body_part.getSPHBody()), ShellDataSimple(sph_body_),
			  axis_(axis), pos_(particles_->pos_), pos0_(particles_->pos0_),
			  vel_(particles_->vel_), acc_(particles_->acc_),
			  rotation_(particles_->rotation_), angular_vel_(particles_->angular_vel_),
			  dangular_vel_dt_(particles_->dangular_vel_dt_) {}
		//=================================================================================================//
		void ConstrainShellBodyRegionAlongAxis::update(size_t index_i, Real dt)
		{
			vel_[index_i][axis_] = 0.0;
			vel_[index_i][2] = 0.0;
			acc_[index_i][axis_] = 0.0;
			acc_[index_i][2] = 0.0;

			angular_vel_[index_i][1 - axis_] = 0.0;
			dangular_vel_dt_[index_i][1 - axis_] = 0.0;
		}
		//=================================================================================================//
		DistributingPointForcesToShell::
			DistributingPointForcesToShell(SPHBody &sph_body, std::vector<Vecd> point_forces,
										   std::vector<Vecd> reference_positions, Real time_to_full_external_force,
										   Real particle_spacing_ref, Real h_spacing_ratio)
			: LocalDynamics(sph_body), ShellDataSimple(sph_body),
			  point_forces_(point_forces), reference_positions_(reference_positions),
			  time_to_full_external_force_(time_to_full_external_force),
			  particle_spacing_ref_(particle_spacing_ref), h_spacing_ratio_(h_spacing_ratio),
			  pos0_(particles_->pos0_), acc_prior_(particles_->acc_prior_),
			  thickness_(particles_->thickness_)
		{
			for (int i = 0; i < point_forces_.size(); i++)
			{
				weight_.push_back(StdLargeVec<Real>(0.0));
				time_dependent_point_forces_.push_back(Vecd(0.0));
				sum_of_weight_.push_back(0.0);
				particles_->registerVariable(weight_[i], "Weight_" + std::to_string(i));
			}

			getWeight(); // TODO: should be revised and parallelized, using SimpleDynamics
		}
		//=================================================================================================//
		void DistributingPointForcesToShell::getWeight()
		{
			Kernel *kernel_ = sph_body_.sph_adaptation_->getKernel();
			Real reference_smoothing_length = sph_body_.sph_adaptation_->ReferenceSmoothingLength();
			Real smoothing_length = h_spacing_ratio_ * particle_spacing_ref_;
			Real h_ratio = reference_smoothing_length / smoothing_length;
			Real cutoff_radius_sqr = powerN(2.0 * smoothing_length, 2);
			for (int i = 0; i < point_forces_.size(); ++i)
			{
				sum_of_weight_[i] = 0.0;
				for (size_t index = 0; index < particles_->total_real_particles_; ++index)
				{
					weight_[i][index] = 0.0;
					Vecd displacement = reference_positions_[i] - pos0_[index];
					if (displacement.normSqr() <= cutoff_radius_sqr)
					{
						weight_[i][index] = kernel_->W(h_ratio, displacement.norm(), displacement);
						sum_of_weight_[i] += weight_[i][index];
					}
				}
			}
		}
		//=================================================================================================//
		void DistributingPointForcesToShell::setupDynamics(Real dt)
		{
			Real current_time = GlobalStaticVariables::physical_time_;
			for (int i = 0; i < point_forces_.size(); ++i)
			{
				time_dependent_point_forces_[i] = current_time < time_to_full_external_force_
													  ? current_time * point_forces_[i] / time_to_full_external_force_
													  : point_forces_[i];
			}
		}
		//=================================================================================================//
		void DistributingPointForcesToShell::update(size_t index_i, Real dt)
		{
			acc_prior_[index_i] = 0.0;
			for (int i = 0; i < point_forces_.size(); ++i)
			{
				Vecd force = weight_[i][index_i] / (sum_of_weight_[i] + TinyReal) * time_dependent_point_forces_[i];
				acc_prior_[index_i] += force / particles_->ParticleMass(index_i);
			}
		}
		//=================================================================================================//
	}
}<|MERGE_RESOLUTION|>--- conflicted
+++ resolved
@@ -115,7 +115,7 @@
 		//=================================================================================================//
 		ShellStressRelaxationFirstHalf::
 			ShellStressRelaxationFirstHalf(BaseInnerRelation &inner_relation,
-										   int number_of_gaussian_points, bool hourglass_control, Real hourglass_control_factor)
+										   int number_of_gaussian_points, bool hourglass_control)
 			: BaseShellRelaxation(inner_relation),
 			  elastic_solid_(particles_->elastic_solid_),
 			  global_stress_(particles_->global_stress_),
@@ -153,7 +153,7 @@
 			}
 			else
 			{
-				hourglass_control_factor_ = hourglass_control_factor;
+				hourglass_control_factor_ = 1.0e-4;
 			}
 		}
 		//=================================================================================================//
@@ -242,12 +242,8 @@
 					Real r_ij = inner_neighborhood.r_ij_[n];
 					Real dim_inv_r_ij = Dimensions / r_ij;
 					Real weight = inner_neighborhood.W_ij_[n] * inv_W0_;
-<<<<<<< HEAD
-					Vecd pos_jump = getLinearVariableJump(e_ij, r_ij, pos_[index_i], ~transformation_matrix_[index_i] * F_[index_i] * transformation_matrix_[index_i],
-=======
 					Vecd pos_jump = getLinearVariableJump(e_ij, r_ij, pos_[index_i], 
 						~transformation_matrix_[index_i] * F_[index_i] * transformation_matrix_[index_i],
->>>>>>> fc0fb5e0
 						pos_[index_j], ~transformation_matrix_[index_j] * F_[index_j] * transformation_matrix_[index_j]);
 					acceleration += hourglass_control_factor_ * weight * E0_ * pos_jump * dim_inv_r_ij * inner_neighborhood.dW_ijV_j_[n] * thickness_[index_i];
 
