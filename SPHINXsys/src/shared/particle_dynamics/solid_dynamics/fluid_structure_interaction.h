--- conflicted
+++ resolved
@@ -1,4 +1,3 @@
-<<<<<<< HEAD
 /* -------------------------------------------------------------------------*
  *								SPHinXsys									*
  * -------------------------------------------------------------------------*
@@ -21,30 +20,6 @@
  * copy of the License at http://www.apache.org/licenses/LICENSE-2.0.       *
  *                                                                          *
  * ------------------------------------------------------------------------*/
-=======
-/* -----------------------------------------------------------------------------*
- *                               SPHinXsys                                      *
- * -----------------------------------------------------------------------------*
- * SPHinXsys (pronunciation: s'finksis) is an acronym from Smoothed Particle    *
- * Hydrodynamics for industrial compleX systems. It provides C++ APIs for       *
- * physical accurate simulation and aims to model coupled industrial dynamic    *
- * systems including fluid, solid, multi-body dynamics and beyond with SPH      *
- * (smoothed particle hydrodynamics), a meshless computational method using     *
- * particle discretization.                                                     *
- *                                                                              *
- * SPHinXsys is partially funded by German Research Foundation                  *
- * (Deutsche Forschungsgemeinschaft) DFG HU1527/6-1, HU1527/10-1,               *
- * HU1527/12-1 and HU1527/12-4.                                                 *
- *                                                                              *
- * Portions copyright (c) 2017-2022 Technical University of Munich and          *
- * the authors' affiliations.                                                   *
- *                                                                              *
- * Licensed under the Apache License, Version 2.0 (the "License"); you may      *
- * not use this file except in compliance with the License. You may obtain a    *
- * copy of the License at http://www.apache.org/licenses/LICENSE-2.0.           *
- *                                                                              *
- * -----------------------------------------------------------------------------*/
->>>>>>> 2ca51cfb
 /**
  * @file 	fluid_structure_interaction.h
  * @brief 	Here, we define the algorithm classes for fluid structure interaction.
@@ -180,12 +155,7 @@
 						size_t index_j = contact_neighborhood.j_[n];
 						Vecd e_ij = contact_neighborhood.e_ij_[n];
 						Real r_ij = contact_neighborhood.r_ij_[n];
-<<<<<<< HEAD
 						Real face_wall_external_acceleration = (acc_prior_k[index_j] - acc_ave_i).dot(e_ij);
-=======
-
-						Real face_wall_external_acceleration = dot((acc_prior_k[index_j] - acc_ave_i), e_ij);
->>>>>>> 2ca51cfb
 						Real p_in_wall = p_k[index_j] + rho_n_k[index_j] * r_ij * SMAX(0.0, face_wall_external_acceleration);
 						force -= (p_in_wall + p_k[index_j]) * e_ij * Vol_i * contact_neighborhood.dW_ijV_j_[n];
 					}
@@ -207,87 +177,6 @@
 		using FluidPressureForceOnSolidRiemann = BaseFluidPressureForceOnSolid<AcousticRiemannSolver>;
 
 		/**
-<<<<<<< HEAD
-=======
-		 * @class BaseFluidPressureForceOnSolidInEuler
-		 * @brief Template class fro computing the pressure force from the fluid with different Riemann solvers.
-		 * The pressure force is added on the viscous force of the latter is computed.
-		 * This class is for FSI applications to achieve smaller solid dynamics
-		 * time step size compared to the fluid dynamics
-		 */
-		template <class RiemannSolverType>
-		class BaseFluidPressureForceOnSolidInEuler : public LocalDynamics, public FSIContactData
-		{
-		public:
-			explicit BaseFluidPressureForceOnSolidInEuler(BaseContactRelation &contact_relation)
-				: LocalDynamics(contact_relation.sph_body_),
-				  FSIContactData(contact_relation),
-				  Vol_(particles_->Vol_), vel_ave_(*particles_->AverageVelocity()),
-				  acc_prior_(particles_->acc_prior_), n_(particles_->n_)
-			{
-				particles_->registerVariable(force_from_fluid_, "ForceFromFluid");
-				for (size_t k = 0; k != contact_particles_.size(); ++k)
-				{
-					contact_fluids_.push_back(&contact_particles_[k]->fluid_);
-					contact_rho_n_.push_back(&(contact_particles_[k]->rho_));
-					contact_vel_n_.push_back(&(contact_particles_[k]->vel_));
-					contact_p_.push_back(&(contact_particles_[k]->p_));
-					riemann_solvers_.push_back(RiemannSolverType(*contact_fluids_[k], *contact_fluids_[k]));
-				}
-			};
-			virtual ~BaseFluidPressureForceOnSolidInEuler(){};
-
-			void interaction(size_t index_i, Real dt = 0.0)
-			{
-				Real Vol_i = Vol_[index_i];
-				const Vecd &vel_ave_i = vel_ave_[index_i];
-				const Vecd &n_i = n_[index_i];
-
-				Vecd force(0);
-				for (size_t k = 0; k < contact_configuration_.size(); ++k)
-				{
-					StdLargeVec<Real> &rho_n_k = *(contact_rho_n_[k]);
-					StdLargeVec<Real> &p_k = *(contact_p_[k]);
-					StdLargeVec<Vecd> &vel_n_k = *(contact_vel_n_[k]);
-					Fluid *fluid_k = contact_fluids_[k];
-					RiemannSolverType &riemann_solver_k = riemann_solvers_[k];
-					Neighborhood &contact_neighborhood = (*contact_configuration_[k])[index_i];
-					for (size_t n = 0; n != contact_neighborhood.current_size_; ++n)
-					{
-						size_t index_j = contact_neighborhood.j_[n];
-						Vecd e_ij = contact_neighborhood.e_ij_[n];
-						Real r_ij = contact_neighborhood.r_ij_[n];
-						Real p_in_wall = p_k[index_j];
-						Real rho_in_wall = fluid_k->DensityFromPressure(p_in_wall);
-						Vecd vel_in_wall = -vel_n_k[index_j];
-
-						FluidState state_l(rho_n_k[index_j], vel_n_k[index_j], p_k[index_j]);
-						FluidState state_r(rho_in_wall, vel_in_wall, p_in_wall);
-						FluidState interface_state = riemann_solver_k.getInterfaceState(state_l, state_r, n_i);
-						Real p_star = interface_state.p_;
-						force -= 2.0 * p_star * e_ij * Vol_i * contact_neighborhood.dW_ijV_j_[n];
-					}
-				}
-				force_from_fluid_[index_i] = force;
-				acc_prior_[index_i] = force / particles_->ParticleMass(index_i); // TODO: to add gravity contribution
-			};
-
-		protected:
-			StdLargeVec<Real> &Vol_;
-			StdLargeVec<Vecd> &vel_ave_, &acc_prior_, &n_;
-			StdVec<Fluid *> contact_fluids_;
-			StdVec<StdLargeVec<Real> *> contact_rho_n_, contact_p_;
-			StdVec<StdLargeVec<Vecd> *> contact_vel_n_;
-			StdVec<RiemannSolverType> riemann_solvers_;
-			StdLargeVec<Vecd> force_from_fluid_; /**<  forces (including pressure and viscous) from fluid */
-		};
-		using FluidPressureForceOnSolidInEuler = BaseFluidPressureForceOnSolidInEuler<NoRiemannSolver>;
-		using FluidPressureForceOnSolidAcousticRiemannInEuler = BaseFluidPressureForceOnSolidInEuler<AcousticRiemannSolver>;
-		using FluidPressureForceOnSolidHLLCRiemannInEuler = BaseFluidPressureForceOnSolidInEuler<HLLCRiemannSolverInWeaklyCompressibleFluid>;
-		using FluidPressureForceOnSolidHLLCWithLimiterRiemannInEuler = BaseFluidPressureForceOnSolidInEuler<HLLCRiemannSolverWithLimiterInWeaklyCompressibleFluid>;
-
-		/**
->>>>>>> 2ca51cfb
 		 * @class BaseFluidForceOnSolidUpdate
 		 * @brief template class for computing force from fluid with updated viscous force
 		 */
