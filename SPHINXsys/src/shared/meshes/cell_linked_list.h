<<<<<<< HEAD
/* -------------------------------------------------------------------------*
 *								SPHinXsys									*
 * -------------------------------------------------------------------------*
 * SPHinXsys (pronunciation: s'finksis) is an acronym from Smoothed Particle*
 * Hydrodynamics for industrial compleX systems. It provides C++ APIs for	*
 * physical accurate simulation and aims to model coupled industrial dynamic*
 * systems including fluid, solid, multi-body dynamics and beyond with SPH	*
 * (smoothed particle hydrodynamics), a meshless computational method using	*
 * particle discretization.													*
 *																			*
 * SPHinXsys is partially funded by German Research Foundation				*
 * (Deutsche Forschungsgemeinschaft) DFG HU1527/6-1, HU1527/10-1,			*
 *  HU1527/12-1 and HU1527/12-4													*
 *                                                                          *
 * Portions copyright (c) 2017-2022 Technical University of Munich and		*
 * the authors' affiliations.												*
 *                                                                          *
 * Licensed under the Apache License, Version 2.0 (the "License"); you may  *
 * not use this file except in compliance with the License. You may obtain a*
 * copy of the License at http://www.apache.org/licenses/LICENSE-2.0.       *
 *                                                                          *
 * ------------------------------------------------------------------------*/
/**
 * @file 	cell_linked_list.h
 * @brief 	Here gives the classes for managing cell linked lists. This is the basic class
 * 			for building the particle configurations.
 * @details The cell linked list saves for each body a list of particles
 * 			located within the cell.
 * @author	Chi ZHang, Yongchuan and Xiangyu Hu
=======
/* -----------------------------------------------------------------------------*
 *                               SPHinXsys                                      *
 * -----------------------------------------------------------------------------*
 * SPHinXsys (pronunciation: s'finksis) is an acronym from Smoothed Particle    *
 * Hydrodynamics for industrial compleX systems. It provides C++ APIs for       *
 * physical accurate simulation and aims to model coupled industrial dynamic    *
 * systems including fluid, solid, multi-body dynamics and beyond with SPH      *
 * (smoothed particle hydrodynamics), a meshless computational method using     *
 * particle discretization.                                                     *
 *                                                                              *
 * SPHinXsys is partially funded by German Research Foundation                  *
 * (Deutsche Forschungsgemeinschaft) DFG HU1527/6-1, HU1527/10-1,               *
 * HU1527/12-1 and HU1527/12-4.                                                 *
 *                                                                              *
 * Portions copyright (c) 2017-2022 Technical University of Munich and          *
 * the authors' affiliations.                                                   *
 *                                                                              *
 * Licensed under the Apache License, Version 2.0 (the "License"); you may      *
 * not use this file except in compliance with the License. You may obtain a    *
 * copy of the License at http://www.apache.org/licenses/LICENSE-2.0.           *
 *                                                                              *
 * -----------------------------------------------------------------------------*/
/**
 * @file cell_linked_list.h
 * @brief Here gives the classes for managing cell linked lists. This is the basic class
 * for building the particle configurations.
 * @details  The cell linked list saves for each body a list of particles
 * located within the cell.
 * @author	Yongchuan Yu, Chi Zhang and Xiangyu Hu
>>>>>>> 2ca51cfb
 */

#ifndef MESH_CELL_LINKED_LIST_H
#define MESH_CELL_LINKED_LIST_H

#include "base_mesh.h"
#include "neighborhood.h"

namespace SPH
{

	class SPHSystem;
	class SPHBody;
	class BaseParticles;
	class Kernel;
	class SPHAdaptation;
	class CellLinkedList;

	/**
	 * @class BaseCellLinkedList
	 * @brief The Abstract class for mesh cell linked list direved from BaseMeshFied. 
	 */
	class BaseCellLinkedList : public BaseMeshField
	{
	protected:
		RealBody &real_body_;
		Kernel &kernel_;

		/** clear split cell lists in this mesh*/
		virtual void clearSplitCellLists(SplitCellLists &split_cell_lists);
		/** update split particle list in this mesh */
		virtual void updateSplitCellLists(SplitCellLists &split_cell_lists) = 0;

	public:
		BaseCellLinkedList(RealBody &real_body, SPHAdaptation &sph_adaptation);
		virtual ~BaseCellLinkedList(){};

		/** access concrete cell linked list levels*/
		virtual StdVec<CellLinkedList *> CellLinkedListLevels() = 0;
		/** update the cell lists */
		virtual void UpdateCellLists(BaseParticles &base_particles) = 0;
		/** Insert a cell-linked_list entry to the concurrent index list. */
		virtual void insertParticleIndex(size_t particle_index, const Vecd &particle_position) = 0;
		/** Insert a cell-linked_list entry of the index and particle position pair. */
		virtual void InsertListDataEntry(size_t particle_index, const Vecd &particle_position, Real volumetric) = 0;
		/** find the nearest list data entry */
		virtual ListData findNearestListDataEntry(const Vecd &position) = 0;
		/** computing the sequence which indicate the order of sorted particle data */
		virtual StdLargeVec<size_t> &computingSequence(BaseParticles &base_particles) = 0;
		/** Tag body part by cell, call by body part */
		virtual void tagBodyPartByCell(ConcurrentIndexesInCells &cell_lists, std::function<bool(Vecd, Real)> &check_included) = 0;
		/** Tag domain bounding cells in an axis direction, called by domain bounding classes */
		virtual void tagBoundingCells(StdVec<CellLists> &cell_data_lists, BoundingBox &bounding_bounds, int axis) = 0;
		/** Tag domain bounding cells in one side, called by mirror boundary condition */
		virtual void tagOneSideBoundingCells(CellLists &cell_data_lists, BoundingBox &bounding_bounds, int axis, bool positive) = 0;
	};

	/**
	 * @class CellLinkedList
	 * @brief Defining a mesh cell linked list for a body.
	 * 		  The meshes for all bodies share the same global coordinates.
	 */
	class CellLinkedList : public BaseCellLinkedList, public Mesh
	{
		StdVec<CellLinkedList *> single_cell_linked_list_level_;

	protected:
		/** using concurrent vectors due to writing conflicts when building the list */
		MeshDataMatrix<ConcurrentIndexVector> cell_index_lists_;
		/** non-concurrent list data rewritten for building neighbor list */
		MeshDataMatrix<ListDataVector> cell_data_lists_;

		virtual void updateSplitCellLists(SplitCellLists &split_cell_lists) override;

	public:
		CellLinkedList(BoundingBox tentative_bounds, Real grid_spacing, RealBody &real_body, SPHAdaptation &sph_adaptation);
		virtual ~CellLinkedList() { deleteMeshDataMatrix(); };

		void allocateMeshDataMatrix(); /**< allocate memories for addresses of data packages. */
		void deleteMeshDataMatrix();   /**< delete memories for addresses of data packages. */
		void clearCellLists();
		void UpdateCellListData(BaseParticles &base_particles);
		virtual void UpdateCellLists(BaseParticles &base_particles) override;
		void insertParticleIndex(size_t particle_index, const Vecd &particle_position) override;
		void InsertListDataEntry(size_t particle_index, const Vecd &particle_position, Real volumetric) override;
		virtual ListData findNearestListDataEntry(const Vecd &position) override;
		virtual StdLargeVec<size_t> &computingSequence(BaseParticles &base_particles) override;
		virtual void tagBodyPartByCell(ConcurrentIndexesInCells &cell_lists, std::function<bool(Vecd, Real)> &check_included) override;
		virtual void tagBoundingCells(StdVec<CellLists> &cell_data_lists, BoundingBox &bounding_bounds, int axis) override;
		virtual void tagOneSideBoundingCells(CellLists &cell_data_lists, BoundingBox &bounding_bounds, int axis, bool positive) override;
		virtual void writeMeshFieldToPlt(std::ofstream &output_file) override;
		virtual StdVec<CellLinkedList *> CellLinkedListLevels() { return single_cell_linked_list_level_; };

		/** generalized particle search algorithm */
		template <class DynamicsRange, typename GetSearchDepth, typename GetNeighborRelation>
		void searchNeighborsByParticles(DynamicsRange &dynamics_range, ParticleConfiguration &particle_configuration,
										GetSearchDepth &get_search_depth, GetNeighborRelation &get_neighbor_relation);
	};

	/**
	 * @class MultilevelCellLinkedList
	 * @brief Defining a multilevel mesh cell linked list for a body
	 * 		  for multi-resolution particle configuration.
	 */
	class MultilevelCellLinkedList : public MultilevelMesh<BaseCellLinkedList, CellLinkedList, RefinedMesh<CellLinkedList>>
	{
	protected:
		StdLargeVec<Real>& h_ratio_;	/**< Smoothing length for each level. */
		/** Update split cell list. */
		virtual void updateSplitCellLists(SplitCellLists &split_cell_lists) override{};
		/** determine mesh level from particle cutoff radius */
		inline size_t getMeshLevel(Real particle_cutoff_radius);

	public:
		MultilevelCellLinkedList(BoundingBox tentative_bounds, Real reference_grid_spacing,
								 size_t total_levels, RealBody &real_body, SPHAdaptation &sph_adaptation);
		virtual ~MultilevelCellLinkedList(){};

		virtual void UpdateCellLists(BaseParticles &base_particles) override;
		void insertParticleIndex(size_t particle_index, const Vecd &particle_position) override;
		void InsertListDataEntry(size_t particle_index, const Vecd &particle_position, Real volumetric) override;
<<<<<<< HEAD
		virtual ListData findNearestListDataEntry(const Vecd &position) override { return ListData(0, Vecd::Zero(), 0); };
=======
		virtual ListData findNearestListDataEntry(const Vecd &position) override { return ListData(0, Vecd(0), 0); };
>>>>>>> 2ca51cfb
		virtual StdLargeVec<size_t> &computingSequence(BaseParticles &base_particles) override;
		virtual void tagBodyPartByCell(ConcurrentIndexesInCells &cell_lists, std::function<bool(Vecd, Real)> &check_included) override;
		virtual void tagBoundingCells(StdVec<CellLists> &cell_data_lists, BoundingBox &bounding_bounds, int axis) override{};
		virtual void tagOneSideBoundingCells(CellLists &cell_data_lists, BoundingBox &bounding_bounds, int axis, bool positive) override{};
		virtual StdVec<CellLinkedList *> CellLinkedListLevels() { return getMeshLevels(); };
	};
}
#endif // MESH_CELL_LINKED_LIST_H<|MERGE_RESOLUTION|>--- conflicted
+++ resolved
@@ -1,4 +1,3 @@
-<<<<<<< HEAD
 /* -------------------------------------------------------------------------*
  *								SPHinXsys									*
  * -------------------------------------------------------------------------*
@@ -11,7 +10,7 @@
  *																			*
  * SPHinXsys is partially funded by German Research Foundation				*
  * (Deutsche Forschungsgemeinschaft) DFG HU1527/6-1, HU1527/10-1,			*
- *  HU1527/12-1 and HU1527/12-4													*
+ *  HU1527/12-1 and HU1527/12-4												*
  *                                                                          *
  * Portions copyright (c) 2017-2022 Technical University of Munich and		*
  * the authors' affiliations.												*
@@ -28,37 +27,6 @@
  * @details The cell linked list saves for each body a list of particles
  * 			located within the cell.
  * @author	Chi ZHang, Yongchuan and Xiangyu Hu
-=======
-/* -----------------------------------------------------------------------------*
- *                               SPHinXsys                                      *
- * -----------------------------------------------------------------------------*
- * SPHinXsys (pronunciation: s'finksis) is an acronym from Smoothed Particle    *
- * Hydrodynamics for industrial compleX systems. It provides C++ APIs for       *
- * physical accurate simulation and aims to model coupled industrial dynamic    *
- * systems including fluid, solid, multi-body dynamics and beyond with SPH      *
- * (smoothed particle hydrodynamics), a meshless computational method using     *
- * particle discretization.                                                     *
- *                                                                              *
- * SPHinXsys is partially funded by German Research Foundation                  *
- * (Deutsche Forschungsgemeinschaft) DFG HU1527/6-1, HU1527/10-1,               *
- * HU1527/12-1 and HU1527/12-4.                                                 *
- *                                                                              *
- * Portions copyright (c) 2017-2022 Technical University of Munich and          *
- * the authors' affiliations.                                                   *
- *                                                                              *
- * Licensed under the Apache License, Version 2.0 (the "License"); you may      *
- * not use this file except in compliance with the License. You may obtain a    *
- * copy of the License at http://www.apache.org/licenses/LICENSE-2.0.           *
- *                                                                              *
- * -----------------------------------------------------------------------------*/
-/**
- * @file cell_linked_list.h
- * @brief Here gives the classes for managing cell linked lists. This is the basic class
- * for building the particle configurations.
- * @details  The cell linked list saves for each body a list of particles
- * located within the cell.
- * @author	Yongchuan Yu, Chi Zhang and Xiangyu Hu
->>>>>>> 2ca51cfb
  */
 
 #ifndef MESH_CELL_LINKED_LIST_H
@@ -180,11 +148,7 @@
 		virtual void UpdateCellLists(BaseParticles &base_particles) override;
 		void insertParticleIndex(size_t particle_index, const Vecd &particle_position) override;
 		void InsertListDataEntry(size_t particle_index, const Vecd &particle_position, Real volumetric) override;
-<<<<<<< HEAD
 		virtual ListData findNearestListDataEntry(const Vecd &position) override { return ListData(0, Vecd::Zero(), 0); };
-=======
-		virtual ListData findNearestListDataEntry(const Vecd &position) override { return ListData(0, Vecd(0), 0); };
->>>>>>> 2ca51cfb
 		virtual StdLargeVec<size_t> &computingSequence(BaseParticles &base_particles) override;
 		virtual void tagBodyPartByCell(ConcurrentIndexesInCells &cell_lists, std::function<bool(Vecd, Real)> &check_included) override;
 		virtual void tagBoundingCells(StdVec<CellLists> &cell_data_lists, BoundingBox &bounding_bounds, int axis) override{};
