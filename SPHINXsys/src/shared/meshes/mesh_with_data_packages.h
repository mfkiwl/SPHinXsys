/* -------------------------------------------------------------------------*
 *								SPHinXsys									*
 * -------------------------------------------------------------------------*
 * SPHinXsys (pronunciation: s'finksis) is an acronym from Smoothed Particle*
 * Hydrodynamics for industrial compleX systems. It provides C++ APIs for	*
 * physical accurate simulation and aims to model coupled industrial dynamic*
 * systems including fluid, solid, multi-body dynamics and beyond with SPH	*
 * (smoothed particle hydrodynamics), a meshless computational method using	*
 * particle discretization.													*
 *																			*
 * SPHinXsys is partially funded by German Research Foundation				*
 * (Deutsche Forschungsgemeinschaft) DFG HU1527/6-1, HU1527/10-1,			*
 *  HU1527/12-1 and HU1527/12-4													*
 *                                                                          *
 * Portions copyright (c) 2017-2022 Technical University of Munich and		*
 * the authors' affiliations.												*
 *                                                                          *
 * Licensed under the Apache License, Version 2.0 (the "License"); you may  *
 * not use this file except in compliance with the License. You may obtain a*
 * copy of the License at http://www.apache.org/licenses/LICENSE-2.0.       *
 *                                                                          *
 * ------------------------------------------------------------------------*/
/**
 * @file 	mesh_with_data_packages.h
 * @brief 	This class is designed to save memory and increase computational efficiency on mesh.
 *			TODO: the connection between successive meshes in refined mesh should enhanced.
 * @author	Chi ZHang and Xiangyu Hu
 */

#ifndef MESH_WITH_DATA_PACKAGES_H
#define MESH_WITH_DATA_PACKAGES_H

#include "base_mesh.h"
#include "base_variables.h"
#include "my_memory_pool.h"

#include <fstream>
#include <algorithm>
#include <mutex>
#include <functional>
using namespace std::placeholders;

namespace SPH
{
	/** Iterator on a collection of mesh data packages. sequential computing. */
	template <class DataPackageType, typename LocalFunction, typename... Args>
	void package_for(const ConcurrentVec<DataPackageType *> &data_pkgs,
					 const LocalFunction &local_function, Args &&...args)
	{
		for (size_t i = 0; i != data_pkgs.size(); ++i)
			local_function(data_pkgs[i]);
	};
	/** Iterator on a collection of mesh data packages. parallel computing. */
	template <class DataPackageType, typename LocalFunction, typename... Args>
	void package_parallel_for(const ConcurrentVec<DataPackageType *> &data_pkgs,
							  const LocalFunction &local_function, Args &&...args)
	{
		parallel_for(
			blocked_range<size_t>(0, data_pkgs.size()),
			[&](const blocked_range<size_t> &r)
			{
				for (size_t i = r.begin(); i != r.end(); ++i)
				{
					local_function(data_pkgs[i]);
				}
			},
			ap);
	};

	/**
	 * @class BaseDataPackage
	 * @brief Abstract base class for a data package,
	 * 		  by which the data in a derived class can be on- or off-grid.
	 * 		  The data package can be defined in a cell of a background mesh so the pkg_index is
	 * 		  the cell location on the mesh.
	 *        TODO: The class will be enriched with general methods for all data packages.
	 */
	class BaseDataPackage
	{
	public:
<<<<<<< HEAD
		Vecu pkg_index_{Vecu::Zero()};	/**< index of this data package on the background mesh, Vecu(0) if it is not on the mesh. */
		bool is_inner_pkg_{false}; /**< If true, its data package is on the background mesh. */

		BaseDataPackage() = default;
=======
		BaseDataPackage() : cell_index_on_mesh_(0), state_indicator_(0){};
>>>>>>> d8f73ef3
		virtual ~BaseDataPackage(){};
		void setInnerPackage() { state_indicator_ = 1; };
		bool isInnerPackage() { return state_indicator_ != 0; };
		void setCorePackage() { state_indicator_ = 2; };
		bool isCorePackage() { return state_indicator_ == 2; };
		void setCellIndexOnMesh(const Vecu &cell_index) { cell_index_on_mesh_ = cell_index; }
		Vecu CellIndexOnMesh() const { return cell_index_on_mesh_; }

	protected:
		Vecu cell_index_on_mesh_; /**< index of this data package on the background mesh, Vecu(0) if it is not on the mesh. */
		/** reserved value: 0 not occupying background mesh, 1 occupying.
		 *  guide to use: large magnitude for high priority of the data package. */
		int state_indicator_;
	};

	/**
	 * @class GridDataPackage
	 * @brief Abstract base class for a data package
<<<<<<< HEAD
	 * 		  whose data are defined on the grids of a small mesh patch.
	 * 		  note tha ADDRS_SIZE = PKG_SIZE + 2 * pkg_addrs_buffer_;
	 * 		  Also note that, while the mesh lower bound locates the first data address,
	 * 		  the data lower bound locates the first data.
=======
	 * whose data are defined on the grids of a small mesh patch.
	 * note tha pkg_addrs_size = pkg_size + 2 * pkg_addrs_buffer;
	 * Also note that, while the mesh lower bound locates the first data address,
	 * the data lower bound locates the first data.
	 * The package lower bound is just in the middle of mesh and data lower bounds.
>>>>>>> d8f73ef3
	 */
	template <int PKG_SIZE, int ADDRS_BUFFER>
	class GridDataPackage : public BaseDataPackage, public BaseMesh
	{
	public:
<<<<<<< HEAD
		/** Constructor. */
		GridDataPackage() 
			: BaseDataPackage()
			, BaseMesh(ADDRS_SIZE * Vecu::Ones())
		{};
		virtual ~GridDataPackage(){};

=======
		static constexpr int pkg_size = PKG_SIZE;
		static constexpr int pkg_addrs_size = PKG_SIZE + ADDRS_BUFFER * 2;
		static constexpr int pkg_addrs_buffer = ADDRS_BUFFER;
		static constexpr int pkg_ops_end = PKG_SIZE + pkg_addrs_buffer;
>>>>>>> d8f73ef3
		template <typename DataType>
		using PackageData = PackageDataMatrix<DataType, PKG_SIZE>;
		template <typename DataType>
		using PackageDataAddress = PackageDataMatrix<DataType *, pkg_addrs_size>;
		/** Matrix data for temporary usage. Note that it is array with pkg_addrs_size.  */
		template <typename DataType>
		using PackageTemporaryData = PackageDataMatrix<DataType, pkg_addrs_size>;

<<<<<<< HEAD
		/** Return the package size. */
		constexpr int PackageSize() { return PKG_SIZE; };
		/** Return the address size. */
		constexpr int AddressSize() { return ADDRS_SIZE; };
		/** Return the address buffer size. */
		constexpr int AddressBufferWidth() { return (ADDRS_SIZE - PKG_SIZE) / 2; };
		/** Return the upper bound of package operation. */
		constexpr int OperationUpperBound() { return PKG_SIZE + AddressBufferWidth(); };
		/** lower bound coordinate for the data as reference */
		Vecd DataLowerBound() { return mesh_lower_bound_ + grid_spacing_ * Vecd::Ones() * (Real)AddressBufferWidth(); };
		/** initialize package mesh geometric information. */
		void initializePackageGeometry(const Vecd &pkg_lower_bound, Real data_spacing)
		{
			mesh_lower_bound_ = pkg_lower_bound - data_spacing * ((Real)AddressBufferWidth() - 0.5) * Vecd::Ones() ;
=======
		GridDataPackage() : BaseDataPackage(), BaseMesh(Vecu(pkg_addrs_size)){};
		virtual ~GridDataPackage(){};
		Vecd DataPositionFromIndex(const Vecd &data_index) { return DataLowerBound() + data_index * grid_spacing_; };
		void initializePackageGeometry(const Vecd &pkg_lower_bound, Real data_spacing)
		{
			mesh_lower_bound_ = pkg_lower_bound - Vecd(data_spacing) * ((Real)pkg_addrs_buffer - 0.5);
>>>>>>> d8f73ef3
			grid_spacing_ = data_spacing;
		};
		/** void (non_value_returning) function iterate on all data points by value,
		 *  for function only involving the data itself. */
		template <typename FunctionOnData>
		void for_each_data(const FunctionOnData &function);
		/** void (non_value_returning) function iterate on all data points by address,
		 *  for function involving operations on data neighbors. */
		template <typename FunctionOnAddress>
		void for_each_addrs(const FunctionOnAddress &function);
		/** access specific package data with discrete variable */
		template <typename DataType>
		PackageData<DataType> &getPackageData(const DiscreteVariable<DataType> &discrete_variable)
		{
			constexpr int type_index = DataTypeIndex<DataType>::value;
			return std::get<type_index>(all_pkg_data_)[discrete_variable.IndexInContainer()];
		};
		/** access specific package data address with discrete variable */
		template <typename DataType>
		PackageDataAddress<DataType> &getPackageDataAddress(const DiscreteVariable<DataType> &discrete_variable)
		{
			constexpr int type_index = DataTypeIndex<DataType>::value;
			return std::get<type_index>(all_pkg_data_addrs_)[discrete_variable.IndexInContainer()];
		};
		/** probe by applying bi and tri-linear interpolation within the package. */
		template <typename DataType>
		DataType probeDataPackage(PackageDataAddress<DataType> &pkg_data_addrs, const Vecd &position);
		/** assign value to data package according to the position of data */
		template <typename DataType, typename FunctionByPosition>
		void assignByPosition(const DiscreteVariable<DataType> &discrete_variable,
							  const FunctionByPosition &function_by_position);
		/** compute gradient transform within data package */
		template <typename InDataType, typename OutDataType>
		void computeGradient(const DiscreteVariable<InDataType> &in_variable,
							 const DiscreteVariable<OutDataType> &out_variable);
		/** obtain averaged value at a corner of a data cell */
		template <typename DataType>
		DataType CornerAverage(PackageDataAddress<DataType> &pkg_data_addrs,
							   Veci addrs_index, Veci corner_direction);

	protected:
		DataContainerAssemble<PackageData> all_pkg_data_;
		DataContainerAssemble<PackageDataAddress> all_pkg_data_addrs_;

		/** lower bound coordinate for the data as reference */
		Vecd DataLowerBound() { return mesh_lower_bound_ + Vecd(grid_spacing_) * (Real)pkg_addrs_buffer; };
		/** allocate memory for all package data */
		template <typename DataType>
<<<<<<< HEAD
		void registerPackageData(PackageData<DataType> &pkg_data, PackageDataAddress<DataType> &pkg_data_addrs)
=======
		struct AllVariablesAllocation
>>>>>>> d8f73ef3
		{
			void operator()(DataContainerAssemble<PackageData> &all_pkg_data,
							DataContainerAssemble<PackageDataAddress> &all_pkg_data_addrs,
							const DiscreteVariableAssemble &all_variables)
			{
				constexpr int type_index = DataTypeIndex<DataType>::value;
				size_t total_variables = std::get<type_index>(all_variables).size();
				std::get<type_index>(all_pkg_data).resize(total_variables);
				std::get<type_index>(all_pkg_data_addrs).resize(total_variables);
			};
		};
		DataAssembleOperation<AllVariablesAllocation> allocate_all_variables_;
		/** set the initial package data address for singular data package */
		template <typename DataType>
		struct AssignSingularPackageDataAddress
		{
			void operator()(DataContainerAssemble<PackageData> &all_pkg_data,
							DataContainerAssemble<PackageDataAddress> &all_pkg_data_addrs);
		};
		DataAssembleOperation<AssignSingularPackageDataAddress> assign_singular_pkg_data_addrs_;
		/** assign address for all package data when the package is an inner one */
		template <typename DataType>
		struct AssignPackageDataAddress
		{
			void operator()(DataContainerAssemble<PackageDataAddress> &all_pkg_data_addrs,
							const Vecu &addrs_index,
							DataContainerAssemble<PackageData> &all_pkg_data,
							const Vecu &data_index);
		};
		DataAssembleOperation<AssignPackageDataAddress> assign_pkg_data_addrs_;

	public:
		void allocateAllVariables(const DiscreteVariableAssemble &all_variables)
		{
			allocate_all_variables_(all_pkg_data_, all_pkg_data_addrs_, all_variables);
		};

		void assignSingularPackageDataAddress()
		{
			assign_singular_pkg_data_addrs_(all_pkg_data_, all_pkg_data_addrs_);
		};

		void assignPackageDataAddress(const Vecu &addrs_index, GridDataPackage *src_pkg, const Vecu &data_index)
		{
			assign_pkg_data_addrs_(all_pkg_data_addrs_, addrs_index, src_pkg->all_pkg_data_, data_index);
		};
	};

	/**
<<<<<<< HEAD
	 * @class 	MeshWithGridDataPackages
	 * @brief 	Abstract class for mesh with data packages
	 * @details The idea is to save sparse data on a cell-based mesh.
	 * 			We say sparse data, it means that only in some inner mesh cells there are no trivial data.
	 * 			A typical example is a level set field which only has meaningful values near the interface,
	 * 			while the latter is in the inner region of a mesh.
	 * 			In this class, only some inner mesh cells are filled with data packages.
	 * 			Each data package is again a mesh, but grid based, where two sets of data are saved on its grid points.
	 * 			One is the field data of matrices with PKG_SIZE, the other is corresponding address data of matrices with ADDRS_SIZE.
	 * 			For two neighboring data packages, they share the data in the buffer which is in the overlap region.
	 * 			The filling of field data is achieved first by the data matrices by the function initializeDataInACell
	 * 			and then the address matrix by the function initializeAddressesInACell.
	 * 			All these data packages are indexed by a concurrent vector inner_data_pkgs_.
	 * 			Note that a data package should be not near the mesh bound, otherwise one will encounter the error "out of range".
=======
	 * @class MeshWithGridDataPackages
	 * @brief Abstract class for mesh with grid-based data packages.
	 * @details The idea is to save sparse data on a cell-based mesh.
	 * We say sparse data, it means that only in some inner mesh cells there are no trivial data.
	 * A typical example is a level-set field which only has meaningful values near the interface,
	 * while the latter is in the inner region of a mesh.
	 * In this class, only some inner mesh cells are filled with data packages.
	 * Each data package is again a mesh, but grid based, where two sets of data are saved on its grid points.
	 * One is the field data of matrices with pkg_size, the other is corresponding address data of matrices with pkg_addrs_size.
	 * For two neighboring data packages, they share the data in the buffer which is in the overlap region.
	 * The filling of field data is achieved first by the data matrices by the function initializeDataInACell
	 * and then the address matrix by the function initializeAddressesInACell.
	 * All these data packages are indexed by a concurrent vector inner_data_pkgs_.
	 * Note that a data package should be not near the mesh bound, otherwise one will encounter the error "out of range".
>>>>>>> d8f73ef3
	 */
	template <class GridDataPackageType>
	class MeshWithGridDataPackages : public Mesh
	{
	public:
		template <typename... Args>
<<<<<<< HEAD
		explicit MeshWithGridDataPackages(BoundingBox tentative_bounds, Real data_spacing, size_t buffer_size, Args &&...args)
			: MeshFieldType(std::forward<Args>(args)...)
			, Mesh(tentative_bounds, GridDataPackageType().PackageSize() * data_spacing, buffer_size)
			, data_spacing_{data_spacing}
			, global_mesh_{this->mesh_lower_bound_ + 0.5 * data_spacing * Vecd::Ones(), data_spacing, this->number_of_cells_ * pkg_size_}
=======
		explicit MeshWithGridDataPackages(BoundingBox tentative_bounds, Real data_spacing, size_t buffer_size)
			: Mesh(tentative_bounds, GridDataPackageType::pkg_size * data_spacing, buffer_size),
			  data_spacing_(data_spacing),
			  global_mesh_(this->mesh_lower_bound_ + Vecd(data_spacing) * 0.5, data_spacing, this->number_of_cells_ * pkg_size)
>>>>>>> d8f73ef3
		{
			allocateMeshDataMatrix();
		};
		virtual ~MeshWithGridDataPackages() { deleteMeshDataMatrix(); };
<<<<<<< HEAD

		void allocateMeshDataMatrix(); /**< allocate memories for addresses of data packages. */
		void deleteMeshDataMatrix();   /**< delete memories for addresses of data packages. */

		/** This function probe a mesh value */
		template <class DataType, typename PackageDataAddressType, PackageDataAddressType GridDataPackageType::*MemPtr>
		DataType probeMesh(const Vecd &position);
		
		virtual Real DataSpacing() override { return data_spacing_; };

	protected:
		Real data_spacing_;														  /**< spacing of data in the data packages*/
		const int pkg_size_ = GridDataPackageType().PackageSize();				  /**< the size of the data package matrix*/
		const int pkg_addrs_buffer_ = GridDataPackageType().AddressBufferWidth(); /**< the size of address buffer, a value less than the package size. */
		const int pkg_operations_ = pkg_size_ + pkg_addrs_buffer_;				  /**< the size of operation loops. */
		const int pkg_addrs_size_ = pkg_size_ + 2 * pkg_addrs_buffer_;			  /**< the size of address matrix in the data packages. */
		std::mutex mutex_my_pool;												  /**< mutex exclusion for memory pool */
		BaseMesh global_mesh_;													  /**< the mesh for the locations of all possible data points. */
		/** 
		 * Singular data packages. provided for far field condition with usually only two values.
		 * For example, when level set is considered. The first value for inner far-field and second for outer far-field 
		 */
=======
		/** spacing between the data, which is 1/ pkg_size of this grid spacing */
		virtual Real DataSpacing() override { return data_spacing_; };

	protected:
		DiscreteVariableAssemble all_variables_;			   /**< all discrete variables on this mesh. */
		MyMemoryPool<GridDataPackageType> data_pkg_pool_;	   /**< memory pool for all packages in the mesh. */
		MeshDataMatrix<GridDataPackageType *> data_pkg_addrs_; /**< Address of data packages. */
		ConcurrentVec<GridDataPackageType *> inner_data_pkgs_; /**< Inner data packages which is able to carry out spatial operations. */
		/** Singular data packages. provided for far field condition with usually only two values.
		 * For example, when level set is considered. The first value for inner far-field and second for outer far-field */
>>>>>>> d8f73ef3
		StdVec<GridDataPackageType *> singular_data_pkgs_addrs_;
		static constexpr int pkg_size = GridDataPackageType::pkg_size;				   /**< the size of the data package matrix*/
		static constexpr int pkg_addrs_buffer = GridDataPackageType::pkg_addrs_buffer; /**< the size of address buffer, a value less than the package size. */
		static constexpr int pkg_ops_end = GridDataPackageType::pkg_ops_end;		   /**< the size of operation loops. */
		static constexpr int pkg_addrs_size = GridDataPackageType::pkg_addrs_size;	   /**< the size of address matrix in the data packages. */
		const Real data_spacing_;													   /**< spacing of data in the data packages*/
		std::mutex mutex_my_pool;													   /**< mutex exclusion for memory pool */
		BaseMesh global_mesh_;														   /**< the mesh for the locations of all possible data points. */

		void allocateMeshDataMatrix(); /**< allocate memories for addresses of data packages. */
		void deleteMeshDataMatrix();   /**< delete memories for addresses of data packages. */
		template <typename InitializeSingularData>
		void initializeASingularDataPackage(
			const DataContainerAddressAssemble<DiscreteVariable> &all_variables,
			const InitializeSingularData &initialize_singular_data)
		{
			GridDataPackageType *new_data_pkg = data_pkg_pool_.malloc();
			new_data_pkg->allocateAllVariables(all_variables);
			initialize_singular_data(new_data_pkg);
			new_data_pkg->assignSingularPackageDataAddress();
			singular_data_pkgs_addrs_.push_back(new_data_pkg);
		};
<<<<<<< HEAD
		/** Assing data package address. */
=======

		template <typename InitializePackageData>
		GridDataPackageType *createDataPackage(
			const DataContainerAddressAssemble<DiscreteVariable> &all_variables,
			const Vecu &cell_index,
			const InitializePackageData &initialize_package_data)
		{
			mutex_my_pool.lock();
			GridDataPackageType *new_data_pkg = data_pkg_pool_.malloc();
			mutex_my_pool.unlock();
			new_data_pkg->allocateAllVariables(all_variables);
			Vecd cell_position = CellPositionFromIndex(cell_index);
			Vecd pkg_lower_bound = GridPositionFromCellPosition(cell_position);
			new_data_pkg->initializePackageGeometry(pkg_lower_bound, data_spacing_);
			initialize_package_data(new_data_pkg);
			new_data_pkg->setCellIndexOnMesh(cell_index);
			assignDataPackageAddress(cell_index, new_data_pkg);
			return new_data_pkg;
		};

>>>>>>> d8f73ef3
		void assignDataPackageAddress(const Vecu &cell_index, GridDataPackageType *data_pkg);
		/** Return data package with given cell index. */
		GridDataPackageType *DataPackageFromCellIndex(const Vecu &cell_index);
<<<<<<< HEAD
		/** This function find the value of data from its index from global mesh. */
		template <typename DataType, typename PackageDataType, PackageDataType GridDataPackageType::*MemPtr>
		DataType DataValueFromGlobalIndex(const Vecu &global_grid_index);
		/** Initialize package address with in cell. */
=======
>>>>>>> d8f73ef3
		void initializePackageAddressesInACell(const Vecu &cell_index);
		/** Find related cell index and data index for a data package address matrix */
		std::pair<int, int> CellShiftAndDataIndex(int data_addrs_index_component)
		{
			std::pair<int, int> shift_and_index;
			int signed_date_index = data_addrs_index_component - pkg_addrs_buffer;
			shift_and_index.first = (signed_date_index + pkg_size) / pkg_size - 1;
			shift_and_index.second = signed_date_index - shift_and_index.first * pkg_size;
			return shift_and_index;
		}
		/** This function probe a mesh value */
		template <class DataType>
		DataType probeMesh(const DiscreteVariable<DataType> &discrete_variable, const Vecd &position);
		/** This function find the value of data from its index from global mesh. */
		template <typename DataType>
		DataType DataValueFromGlobalIndex(const DiscreteVariable<DataType> &discrete_variable,
										  const Vecu &global_grid_index);
	};
}
#endif // MESH_WITH_DATA_PACKAGES_H<|MERGE_RESOLUTION|>--- conflicted
+++ resolved
@@ -78,14 +78,7 @@
 	class BaseDataPackage
 	{
 	public:
-<<<<<<< HEAD
-		Vecu pkg_index_{Vecu::Zero()};	/**< index of this data package on the background mesh, Vecu(0) if it is not on the mesh. */
-		bool is_inner_pkg_{false}; /**< If true, its data package is on the background mesh. */
-
-		BaseDataPackage() = default;
-=======
-		BaseDataPackage() : cell_index_on_mesh_(0), state_indicator_(0){};
->>>>>>> d8f73ef3
+		BaseDataPackage() : state_indicator_(0){};
 		virtual ~BaseDataPackage(){};
 		void setInnerPackage() { state_indicator_ = 1; };
 		bool isInnerPackage() { return state_indicator_ != 0; };
@@ -95,7 +88,7 @@
 		Vecu CellIndexOnMesh() const { return cell_index_on_mesh_; }
 
 	protected:
-		Vecu cell_index_on_mesh_; /**< index of this data package on the background mesh, Vecu(0) if it is not on the mesh. */
+		Vecu cell_index_on_mesh_{Vecu::Zero()}; /**< index of this data package on the background mesh, Vecu(0) if it is not on the mesh. */
 		/** reserved value: 0 not occupying background mesh, 1 occupying.
 		 *  guide to use: large magnitude for high priority of the data package. */
 		int state_indicator_;
@@ -104,37 +97,20 @@
 	/**
 	 * @class GridDataPackage
 	 * @brief Abstract base class for a data package
-<<<<<<< HEAD
-	 * 		  whose data are defined on the grids of a small mesh patch.
-	 * 		  note tha ADDRS_SIZE = PKG_SIZE + 2 * pkg_addrs_buffer_;
-	 * 		  Also note that, while the mesh lower bound locates the first data address,
-	 * 		  the data lower bound locates the first data.
-=======
 	 * whose data are defined on the grids of a small mesh patch.
 	 * note tha pkg_addrs_size = pkg_size + 2 * pkg_addrs_buffer;
 	 * Also note that, while the mesh lower bound locates the first data address,
 	 * the data lower bound locates the first data.
 	 * The package lower bound is just in the middle of mesh and data lower bounds.
->>>>>>> d8f73ef3
 	 */
 	template <int PKG_SIZE, int ADDRS_BUFFER>
 	class GridDataPackage : public BaseDataPackage, public BaseMesh
 	{
 	public:
-<<<<<<< HEAD
-		/** Constructor. */
-		GridDataPackage() 
-			: BaseDataPackage()
-			, BaseMesh(ADDRS_SIZE * Vecu::Ones())
-		{};
-		virtual ~GridDataPackage(){};
-
-=======
 		static constexpr int pkg_size = PKG_SIZE;
 		static constexpr int pkg_addrs_size = PKG_SIZE + ADDRS_BUFFER * 2;
 		static constexpr int pkg_addrs_buffer = ADDRS_BUFFER;
 		static constexpr int pkg_ops_end = PKG_SIZE + pkg_addrs_buffer;
->>>>>>> d8f73ef3
 		template <typename DataType>
 		using PackageData = PackageDataMatrix<DataType, PKG_SIZE>;
 		template <typename DataType>
@@ -143,29 +119,12 @@
 		template <typename DataType>
 		using PackageTemporaryData = PackageDataMatrix<DataType, pkg_addrs_size>;
 
-<<<<<<< HEAD
-		/** Return the package size. */
-		constexpr int PackageSize() { return PKG_SIZE; };
-		/** Return the address size. */
-		constexpr int AddressSize() { return ADDRS_SIZE; };
-		/** Return the address buffer size. */
-		constexpr int AddressBufferWidth() { return (ADDRS_SIZE - PKG_SIZE) / 2; };
-		/** Return the upper bound of package operation. */
-		constexpr int OperationUpperBound() { return PKG_SIZE + AddressBufferWidth(); };
-		/** lower bound coordinate for the data as reference */
-		Vecd DataLowerBound() { return mesh_lower_bound_ + grid_spacing_ * Vecd::Ones() * (Real)AddressBufferWidth(); };
-		/** initialize package mesh geometric information. */
-		void initializePackageGeometry(const Vecd &pkg_lower_bound, Real data_spacing)
-		{
-			mesh_lower_bound_ = pkg_lower_bound - data_spacing * ((Real)AddressBufferWidth() - 0.5) * Vecd::Ones() ;
-=======
-		GridDataPackage() : BaseDataPackage(), BaseMesh(Vecu(pkg_addrs_size)){};
+		GridDataPackage() : BaseDataPackage(), BaseMesh(Vecu(pkg_addrs_size * Vecd::Ones())){};
 		virtual ~GridDataPackage(){};
 		Vecd DataPositionFromIndex(const Vecd &data_index) { return DataLowerBound() + data_index * grid_spacing_; };
 		void initializePackageGeometry(const Vecd &pkg_lower_bound, Real data_spacing)
 		{
 			mesh_lower_bound_ = pkg_lower_bound - Vecd(data_spacing) * ((Real)pkg_addrs_buffer - 0.5);
->>>>>>> d8f73ef3
 			grid_spacing_ = data_spacing;
 		};
 		/** void (non_value_returning) function iterate on all data points by value,
@@ -214,11 +173,7 @@
 		Vecd DataLowerBound() { return mesh_lower_bound_ + Vecd(grid_spacing_) * (Real)pkg_addrs_buffer; };
 		/** allocate memory for all package data */
 		template <typename DataType>
-<<<<<<< HEAD
-		void registerPackageData(PackageData<DataType> &pkg_data, PackageDataAddress<DataType> &pkg_data_addrs)
-=======
 		struct AllVariablesAllocation
->>>>>>> d8f73ef3
 		{
 			void operator()(DataContainerAssemble<PackageData> &all_pkg_data,
 							DataContainerAssemble<PackageDataAddress> &all_pkg_data_addrs,
@@ -268,22 +223,6 @@
 	};
 
 	/**
-<<<<<<< HEAD
-	 * @class 	MeshWithGridDataPackages
-	 * @brief 	Abstract class for mesh with data packages
-	 * @details The idea is to save sparse data on a cell-based mesh.
-	 * 			We say sparse data, it means that only in some inner mesh cells there are no trivial data.
-	 * 			A typical example is a level set field which only has meaningful values near the interface,
-	 * 			while the latter is in the inner region of a mesh.
-	 * 			In this class, only some inner mesh cells are filled with data packages.
-	 * 			Each data package is again a mesh, but grid based, where two sets of data are saved on its grid points.
-	 * 			One is the field data of matrices with PKG_SIZE, the other is corresponding address data of matrices with ADDRS_SIZE.
-	 * 			For two neighboring data packages, they share the data in the buffer which is in the overlap region.
-	 * 			The filling of field data is achieved first by the data matrices by the function initializeDataInACell
-	 * 			and then the address matrix by the function initializeAddressesInACell.
-	 * 			All these data packages are indexed by a concurrent vector inner_data_pkgs_.
-	 * 			Note that a data package should be not near the mesh bound, otherwise one will encounter the error "out of range".
-=======
 	 * @class MeshWithGridDataPackages
 	 * @brief Abstract class for mesh with grid-based data packages.
 	 * @details The idea is to save sparse data on a cell-based mesh.
@@ -298,53 +237,20 @@
 	 * and then the address matrix by the function initializeAddressesInACell.
 	 * All these data packages are indexed by a concurrent vector inner_data_pkgs_.
 	 * Note that a data package should be not near the mesh bound, otherwise one will encounter the error "out of range".
->>>>>>> d8f73ef3
 	 */
 	template <class GridDataPackageType>
 	class MeshWithGridDataPackages : public Mesh
 	{
 	public:
 		template <typename... Args>
-<<<<<<< HEAD
-		explicit MeshWithGridDataPackages(BoundingBox tentative_bounds, Real data_spacing, size_t buffer_size, Args &&...args)
-			: MeshFieldType(std::forward<Args>(args)...)
-			, Mesh(tentative_bounds, GridDataPackageType().PackageSize() * data_spacing, buffer_size)
-			, data_spacing_{data_spacing}
-			, global_mesh_{this->mesh_lower_bound_ + 0.5 * data_spacing * Vecd::Ones(), data_spacing, this->number_of_cells_ * pkg_size_}
-=======
 		explicit MeshWithGridDataPackages(BoundingBox tentative_bounds, Real data_spacing, size_t buffer_size)
 			: Mesh(tentative_bounds, GridDataPackageType::pkg_size * data_spacing, buffer_size),
 			  data_spacing_(data_spacing),
-			  global_mesh_(this->mesh_lower_bound_ + Vecd(data_spacing) * 0.5, data_spacing, this->number_of_cells_ * pkg_size)
->>>>>>> d8f73ef3
+			  global_mesh_(this->mesh_lower_bound_ + 0.5 * data_spacing * Vecd::Ones(), data_spacing, this->number_of_cells_ * pkg_size)
 		{
 			allocateMeshDataMatrix();
 		};
 		virtual ~MeshWithGridDataPackages() { deleteMeshDataMatrix(); };
-<<<<<<< HEAD
-
-		void allocateMeshDataMatrix(); /**< allocate memories for addresses of data packages. */
-		void deleteMeshDataMatrix();   /**< delete memories for addresses of data packages. */
-
-		/** This function probe a mesh value */
-		template <class DataType, typename PackageDataAddressType, PackageDataAddressType GridDataPackageType::*MemPtr>
-		DataType probeMesh(const Vecd &position);
-		
-		virtual Real DataSpacing() override { return data_spacing_; };
-
-	protected:
-		Real data_spacing_;														  /**< spacing of data in the data packages*/
-		const int pkg_size_ = GridDataPackageType().PackageSize();				  /**< the size of the data package matrix*/
-		const int pkg_addrs_buffer_ = GridDataPackageType().AddressBufferWidth(); /**< the size of address buffer, a value less than the package size. */
-		const int pkg_operations_ = pkg_size_ + pkg_addrs_buffer_;				  /**< the size of operation loops. */
-		const int pkg_addrs_size_ = pkg_size_ + 2 * pkg_addrs_buffer_;			  /**< the size of address matrix in the data packages. */
-		std::mutex mutex_my_pool;												  /**< mutex exclusion for memory pool */
-		BaseMesh global_mesh_;													  /**< the mesh for the locations of all possible data points. */
-		/** 
-		 * Singular data packages. provided for far field condition with usually only two values.
-		 * For example, when level set is considered. The first value for inner far-field and second for outer far-field 
-		 */
-=======
 		/** spacing between the data, which is 1/ pkg_size of this grid spacing */
 		virtual Real DataSpacing() override { return data_spacing_; };
 
@@ -355,7 +261,6 @@
 		ConcurrentVec<GridDataPackageType *> inner_data_pkgs_; /**< Inner data packages which is able to carry out spatial operations. */
 		/** Singular data packages. provided for far field condition with usually only two values.
 		 * For example, when level set is considered. The first value for inner far-field and second for outer far-field */
->>>>>>> d8f73ef3
 		StdVec<GridDataPackageType *> singular_data_pkgs_addrs_;
 		static constexpr int pkg_size = GridDataPackageType::pkg_size;				   /**< the size of the data package matrix*/
 		static constexpr int pkg_addrs_buffer = GridDataPackageType::pkg_addrs_buffer; /**< the size of address buffer, a value less than the package size. */
@@ -378,9 +283,6 @@
 			new_data_pkg->assignSingularPackageDataAddress();
 			singular_data_pkgs_addrs_.push_back(new_data_pkg);
 		};
-<<<<<<< HEAD
-		/** Assing data package address. */
-=======
 
 		template <typename InitializePackageData>
 		GridDataPackageType *createDataPackage(
@@ -401,17 +303,9 @@
 			return new_data_pkg;
 		};
 
->>>>>>> d8f73ef3
 		void assignDataPackageAddress(const Vecu &cell_index, GridDataPackageType *data_pkg);
 		/** Return data package with given cell index. */
 		GridDataPackageType *DataPackageFromCellIndex(const Vecu &cell_index);
-<<<<<<< HEAD
-		/** This function find the value of data from its index from global mesh. */
-		template <typename DataType, typename PackageDataType, PackageDataType GridDataPackageType::*MemPtr>
-		DataType DataValueFromGlobalIndex(const Vecu &global_grid_index);
-		/** Initialize package address with in cell. */
-=======
->>>>>>> d8f73ef3
 		void initializePackageAddressesInACell(const Vecu &cell_index);
 		/** Find related cell index and data index for a data package address matrix */
 		std::pair<int, int> CellShiftAndDataIndex(int data_addrs_index_component)
