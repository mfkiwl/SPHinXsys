/* -------------------------------------------------------------------------*
 *								SPHinXsys									*
 * -------------------------------------------------------------------------*
 * SPHinXsys (pronunciation: s'finksis) is an acronym from Smoothed Particle*
 * Hydrodynamics for industrial compleX systems. It provides C++ APIs for	*
 * physical accurate simulation and aims to model coupled industrial dynamic*
 * systems including fluid, solid, multi-body dynamics and beyond with SPH	*
 * (smoothed particle hydrodynamics), a meshless computational method using	*
 * particle discretization.													*
 *																			*
 * SPHinXsys is partially funded by German Research Foundation				*
 * (Deutsche Forschungsgemeinschaft) DFG HU1527/6-1, HU1527/10-1,			*
 *  HU1527/12-1 and HU1527/12-4													*
 *                                                                          *
 * Portions copyright (c) 2017-2022 Technical University of Munich and		*
 * the authors' affiliations.												*
 *                                                                          *
 * Licensed under the Apache License, Version 2.0 (the "License"); you may  *
 * not use this file except in compliance with the License. You may obtain a*
 * copy of the License at http://www.apache.org/licenses/LICENSE-2.0.       *
 *                                                                          *
 * ------------------------------------------------------------------------*/
/**
 * @file 	ensemble_averaged_method.hpp
 * @brief 	Classes for the comparison between validated and tested results
          	with ensemble-averaged mean value and variance method.
 * @author	Bo Zhang , Chi ZHang and Xiangyu Hu
 */

#pragma once

#include "ensemble_averaged_method.h"

<<<<<<< HEAD
=======
//=================================================================================================//
>>>>>>> d8f73ef3
namespace SPH
{
	//=================================================================================================//
	template <class ObserveMethodType>
	void RegressionTestEnsembleAveraged<ObserveMethodType>::calculateNewVariance(TripleVec<Real> &result,
																				 DoubleVec<Real> &meanvalue_new, DoubleVec<Real> &variance, DoubleVec<Real> &variance_new)
	{
		for (int snapshot_index = 0; snapshot_index != SMIN(this->snapshot_, this->number_of_snapshot_old_); ++snapshot_index)
			for (int observation_index = 0; observation_index != this->observation_; ++observation_index)
				for (int run_index = 0; run_index != this->number_of_run_; ++run_index)
<<<<<<< HEAD
				{
					variance_new[snapshot_index][observation_index] += SMAX(variance[snapshot_index][observation_index], 
						variance_new[snapshot_index][observation_index],
						std::pow((result[run_index][snapshot_index][observation_index] - meanvalue_new[snapshot_index][observation_index]), 2), 
						std::pow(meanvalue_new[snapshot_index][observation_index] * 1.0e-2, 2) );
				}
=======
					variance_new[snapshot_index][observation_index] = SMAX(variance[snapshot_index][observation_index], variance_new[snapshot_index][observation_index],
																		   std::pow((result[run_index][snapshot_index][observation_index] - meanvalue_new[snapshot_index][observation_index]), 2), std::pow(meanvalue_new[snapshot_index][observation_index] * 1.0e-2, 2));
>>>>>>> d8f73ef3
	};
	//=================================================================================================//
	template <class ObserveMethodType>
	void RegressionTestEnsembleAveraged<ObserveMethodType>::calculateNewVariance(TripleVec<Vecd> &result,
																				 DoubleVec<Vecd> &meanvalue_new, DoubleVec<Vecd> &variance, DoubleVec<Vecd> &variance_new)
	{
<<<<<<< HEAD
		for (int snapshot_index = 0; snapshot_index != SMIN(this->snapshot_, this->number_of_snapshot_old_); ++snapshot_index) 
			for (int observation_index = 0; observation_index != this->observation_; ++observation_index) 
				for (int run_index = 0; run_index != this->number_of_run_; ++run_index) 
					for (int i = 0; i != variance[0][0].size(); ++i)
					{
						variance_new[snapshot_index][observation_index][i] = SMAX(variance[snapshot_index][observation_index][i], 
							variance_new[snapshot_index][observation_index][i],
							std::pow((result[run_index][snapshot_index][observation_index][i] - meanvalue_new[snapshot_index][observation_index][i]), 2),
							std::pow(meanvalue_new[snapshot_index][observation_index][i] * 1.0e-2, 2) );
					}
=======
		for (int snapshot_index = 0; snapshot_index != SMIN(this->snapshot_, this->number_of_snapshot_old_); ++snapshot_index)
			for (int observation_index = 0; observation_index != this->observation_; ++observation_index)
				for (int run_index = 0; run_index != this->number_of_run_; ++run_index)
					for (int dimension_index = 0; dimension_index != variance[0][0].size(); ++dimension_index)
						variance_new[snapshot_index][observation_index][dimension_index] = SMAX(variance[snapshot_index][observation_index][dimension_index], variance_new[snapshot_index][observation_index][dimension_index],
																								std::pow((result[run_index][snapshot_index][observation_index][dimension_index] - meanvalue_new[snapshot_index][observation_index][dimension_index]), 2),
																								std::pow(meanvalue_new[snapshot_index][observation_index][dimension_index] * 1.0e-2, 2));
>>>>>>> d8f73ef3
	};
	//=================================================================================================//
	template <class ObserveMethodType>
	void RegressionTestEnsembleAveraged<ObserveMethodType>::calculateNewVariance(TripleVec<Matd> &result,
																				 DoubleVec<Matd> &meanvalue_new, DoubleVec<Matd> &variance, DoubleVec<Matd> &variance_new)
	{
		for (int snapshot_index = 0; snapshot_index != SMIN(this->snapshot_, this->number_of_snapshot_old_); ++snapshot_index)
			for (int observation_index = 0; observation_index != this->observation_; ++observation_index)
				for (int run_index = 0; run_index != this->number_of_run_; ++run_index)
<<<<<<< HEAD
					for (size_t i = 0; i != variance[0][0].size(); ++i)
						for (size_t j = 0; j != variance[0][0].size(); ++j)
						{
							variance_new[snapshot_index][observation_index](i,j) = SMAX(variance[snapshot_index][observation_index](i,j), 
								variance_new[snapshot_index][observation_index](i,j),
								std::pow((result[run_index][snapshot_index][observation_index](i,j) - meanvalue_new[snapshot_index][observation_index](i,j)), 2),
								std::pow(meanvalue_new[snapshot_index][observation_index](i,j) * 1.0e-2, 2));
						}
	};
	//=================================================================================================//
	template<class ObserveMethodType>
	int RegressionTestEnsembleAveraged<ObserveMethodType>::compareParameter(std::string par_name, 
		DoubleVec<Real> &parameter, DoubleVec<Real> &parameter_new, Real &threshold)
=======
					for (size_t dimension_index_i = 0; dimension_index_i != variance[0][0].size(); ++dimension_index_i)
						for (size_t dimension_index_j = 0; dimension_index_j != variance[0][0].size(); ++dimension_index_j)
							variance_new[snapshot_index][observation_index][dimension_index_i][dimension_index_j] = SMAX(variance[snapshot_index][observation_index][dimension_index_i][dimension_index_j], variance_new[snapshot_index][observation_index][dimension_index_i][dimension_index_j],
																														 std::pow((result[run_index][snapshot_index][observation_index][dimension_index_i][dimension_index_j] - meanvalue_new[snapshot_index][observation_index][dimension_index_i][dimension_index_j]), 2),
																														 std::pow(meanvalue_new[snapshot_index][observation_index][dimension_index_i][dimension_index_j] * 1.0e-2, 2));
	};
	//=================================================================================================//
	template <class ObserveMethodType>
	int RegressionTestEnsembleAveraged<ObserveMethodType>::compareParameter(string par_name,
																			DoubleVec<Real> &parameter, DoubleVec<Real> &parameter_new, Real &threshold)
>>>>>>> d8f73ef3
	{
		int count = 0;
		for (int snapshot_index = 0; snapshot_index != SMIN(this->snapshot_, this->number_of_snapshot_old_); ++snapshot_index)
			for (int observation_index = 0; observation_index != this->observation_; ++observation_index)
			{
				Real relative_value_ = ABS( (parameter[snapshot_index][observation_index] - parameter_new[snapshot_index][observation_index]) / 
										    (parameter_new[snapshot_index][observation_index] + TinyReal) );
				if (relative_value_ > threshold)
				{
					std::cout << par_name << ": " << this->quantity_name_ << "[" << observation_index << "] in " << this->element_tag_[snapshot_index]
<<<<<<< HEAD
						<< " is not converged, and difference is " << relative_value_ << std::endl;
=======
							  << " is not converged, and difference is " << relative_value_ << endl;
>>>>>>> d8f73ef3
					count++;
				}
			}
		return count;
	}
	////=================================================================================================//
<<<<<<< HEAD
	template<class ObserveMethodType>
	int RegressionTestEnsembleAveraged<ObserveMethodType>::compareParameter(std::string par_name,
		DoubleVec<Vecd> &parameter, DoubleVec<Vecd> &parameter_new, Vecd &threshold)
	{
		int count = 0;
		for (int snapshot_index = 0; snapshot_index != SMIN(this->snapshot_, this->number_of_snapshot_old_); ++snapshot_index) 
			for (int observation_index = 0; observation_index != this->observation_; ++observation_index) 
				for (int i = 0; i != parameter[0][0].size(); ++i)
=======
	template <class ObserveMethodType>
	int RegressionTestEnsembleAveraged<ObserveMethodType>::compareParameter(string par_name,
																			DoubleVec<Vecd> &parameter, DoubleVec<Vecd> &parameter_new, Vecd &threshold)
	{
		int count = 0;
		for (int snapshot_index = 0; snapshot_index != SMIN(this->snapshot_, this->number_of_snapshot_old_); ++snapshot_index)
			for (int observation_index = 0; observation_index != this->observation_; ++observation_index)
				for (int dimension_index = 0; dimension_index != parameter[0][0].size(); ++dimension_index)
>>>>>>> d8f73ef3
				{
					Real relative_value_ = ABS( (parameter[snapshot_index][observation_index][i] - parameter_new[snapshot_index][observation_index][i]) / 
												(parameter_new[snapshot_index][observation_index][i] + TinyReal) );
					if (relative_value_ > threshold[i])
					{
<<<<<<< HEAD
						std::cout << par_name << ": " << this->quantity_name_ << "[" << observation_index << "][" << i << "] in " << this->element_tag_[snapshot_index]
							<< " is not converged, and difference is " << relative_value_ << endl;
=======
						std::cout << par_name << ": " << this->quantity_name_ << "[" << observation_index << "][" << dimension_index << "] in " << this->element_tag_[snapshot_index]
								  << " is not converged, and difference is " << relative_value_ << endl;
>>>>>>> d8f73ef3
						count++;
					}
				}
		return count;
<<<<<<< HEAD
	}
	////=================================================================================================// 
	template<class ObserveMethodType>
	int RegressionTestEnsembleAveraged<ObserveMethodType>::compareParameter(std::string par_name,
		DoubleVec<Matd> &parameter, DoubleVec<Matd> &parameter_new, Matd &threshold)
=======
	};
	////=================================================================================================//
	template <class ObserveMethodType>
	int RegressionTestEnsembleAveraged<ObserveMethodType>::compareParameter(string par_name,
																			DoubleVec<Matd> &parameter, DoubleVec<Matd> &parameter_new, Matd &threshold)
>>>>>>> d8f73ef3
	{
		int count = 0;
		for (int snapshot_index = 0; snapshot_index != SMIN(this->snapshot_, this->number_of_snapshot_old_); ++snapshot_index)
			for (int observation_index = 0; observation_index != this->observation_; ++observation_index)
				for (int i = 0; i != parameter[0][0].size(); ++i)
					for (int j = 0; j != parameter[0][0].size(); ++j)
					{
<<<<<<< HEAD
						Real relative_value_ = ABS(parameter[snapshot_index][observation_index](i,j) - parameter_new[snapshot_index][observation_index](i,j))
							/ (parameter_new[snapshot_index][observation_index](i,j) + TinyReal);
						if (relative_value_ > threshold(i,j))
						{
							std::cout << par_name << ": " << this->quantity_name_ << "[" << observation_index << "][" << i << "][" << j << " ] in "
								<< this->element_tag_[snapshot_index] << " is not converged, and difference is " << relative_value_ << endl;
=======
						Real relative_value_ = ABS(parameter[snapshot_index][observation_index][dimension_index_i][dimension_index_j] - parameter_new[snapshot_index][observation_index][dimension_index_i][dimension_index_j]) / (parameter_new[snapshot_index][observation_index][dimension_index_i][dimension_index_j] + TinyReal);
						if (relative_value_ > threshold[dimension_index_i][dimension_index_j])
						{
							std::cout << par_name << ": " << this->quantity_name_ << "[" << observation_index << "][" << dimension_index_i << "][" << dimension_index_j << " ] in "
									  << this->element_tag_[snapshot_index] << " is not converged, and difference is " << relative_value_ << endl;
>>>>>>> d8f73ef3
							count++;
						}
					}
		return count;
	}
	//=================================================================================================//
	template <class ObserveMethodType>
	int RegressionTestEnsembleAveraged<ObserveMethodType>::testNewResult(int diff, DoubleVec<Real> &current_result,
																		 DoubleVec<Real> &meanvalue, DoubleVec<Real> &variance)
	{
		int count = 0;
		for (int snapshot_index = 0; snapshot_index != SMIN(this->snapshot_, this->number_of_snapshot_old_); ++snapshot_index)
		{
			for (int observation_index = 0; observation_index != this->observation_; ++observation_index)
			{
				Real relative_value_ = (std::pow(current_result[snapshot_index][observation_index] - meanvalue[snapshot_index + diff][observation_index], 2) - 
										variance[snapshot_index + diff][observation_index]) / (variance[snapshot_index + diff][observation_index] + TinyReal);
				if (relative_value_ > 0.01)
				{
					std::cout << this->quantity_name_ << "[" << observation_index << "] in " << this->element_tag_[snapshot_index] << " is beyond the exception, and difference is "
<<<<<<< HEAD
						<< relative_value_ << std::endl;
=======
							  << relative_value_ << endl;
>>>>>>> d8f73ef3
					count++;
				}
			}
		}
		return count;
	}
	//=================================================================================================//
	template <class ObserveMethodType>
	int RegressionTestEnsembleAveraged<ObserveMethodType>::testNewResult(int diff, DoubleVec<Vecd> &current_result,
																		 DoubleVec<Vecd> &meanvalue, DoubleVec<Vecd> &variance)
	{
		int count = 0;
		for (int snapshot_index = 0; snapshot_index != SMIN(this->snapshot_, this->number_of_snapshot_old_); ++snapshot_index)
		{
			for (int observation_index = 0; observation_index != this->observation_; ++observation_index)
			{
				for (int i = 0; i != meanvalue[0][0].size(); ++i)
				{
					Real relative_value_ = (std::pow(current_result[snapshot_index][observation_index][i] - meanvalue[snapshot_index + diff][observation_index][i], 2) - 
											variance[snapshot_index + diff][observation_index][i]) / (variance[snapshot_index + diff][observation_index][i] + TinyReal);
					if (relative_value_ > 0.01)
					{
<<<<<<< HEAD
						std::cout << this->quantity_name_ << "[" << observation_index << "][" << i << "] in " << this->element_tag_[snapshot_index] << 
									" is beyond the exception, and difference is "
							<< relative_value_ << endl;
						std::cout << "Current: " << current_result[snapshot_index][observation_index][i] << endl;
						std::cout << "Mean " << meanvalue[snapshot_index + diff][observation_index][i] << endl;
						std::cout << "Variance" << variance[snapshot_index + diff][observation_index][i] << endl;
=======
						std::cout << this->quantity_name_ << "[" << observation_index << "][" << dimension_index << "] in " << this->element_tag_[snapshot_index] << " is beyond the exception, and difference is "
								  << relative_value_ << endl;
>>>>>>> d8f73ef3
						count++;
					}
				}
			}
		}
		return count;
<<<<<<< HEAD
	}
	//=================================================================================================// 
	template<class ObserveMethodType>
=======
	};
	//=================================================================================================//
	template <class ObserveMethodType>
>>>>>>> d8f73ef3
	int RegressionTestEnsembleAveraged<ObserveMethodType>::testNewResult(int diff, DoubleVec<Matd> &current_result,
																		 DoubleVec<Matd> &meanvalue, DoubleVec<Matd> &variance)
	{
		int count = 0;
		std::cout << "The current length difference is " << diff << "." << std::endl;
		for (int snapshot_index = 0; snapshot_index != SMIN(this->snapshot_, this->number_of_snapshot_old_); ++snapshot_index)
		{
			for (int observation_index = 0; observation_index != this->observation_; ++observation_index)
			{
				for (int i = 0; i != meanvalue[0][0].size(); ++i)
				{
					for (int j = 0; j != meanvalue[0][0].size(); ++j)
					{
						Real relative_value_ = ( std::pow(current_result[snapshot_index][observation_index](i,j) - 
												meanvalue[snapshot_index + diff][observation_index](i,j), 2) - 
												variance[snapshot_index + diff][observation_index](i,j) ) / variance[snapshot_index + diff][observation_index](i,j);
						if (relative_value_ > 0.01)
						{
<<<<<<< HEAD
							std::cout << this->quantity_name_ << "[" << observation_index << "][" << i << "] in " << this->element_tag_[snapshot_index] << 
										" is beyond the exception, and difference is " << relative_value_ << endl;
=======
							std::cout << this->quantity_name_ << "[" << observation_index << "][" << dimension_index_i << "] in " << this->element_tag_[snapshot_index] << " is beyond the exception, and difference is "
									  << relative_value_ << endl;
>>>>>>> d8f73ef3
							count++;
						}
					}
				}
			}
		}
		return count;
	}
	//=================================================================================================//
	template <class ObserveMethodType>
	void RegressionTestEnsembleAveraged<ObserveMethodType>::setupAndCorrection()
	{
		this->snapshot_ = this->current_result_.size();
		this->observation_ = this->current_result_[0].size();

		if (this->number_of_run_ > 1)
		{
			if (this->converged == "false") /*< To identify the database generation or new result testing. */
			{
				if (!fs::exists(this->result_filefullpath_))
				{
					std::cout << "\n Error: the input file:" << this->result_filefullpath_ << " is not exists" << std::endl;
					std::cout << __FILE__ << ':' << __LINE__ << std::endl;
					exit(1);
				}
				else
					this->result_xml_engine_in_.loadXmlFile(this->result_filefullpath_);
			}

			if (!fs::exists(this->mean_variance_filefullpath_))
			{
				std::cout << "\n Error: the input file:" << this->mean_variance_filefullpath_ << " is not exists" << std::endl;
				std::cout << __FILE__ << ':' << __LINE__ << std::endl;
				exit(1);
			}
			else
			{
				this->mean_variance_xml_engine_in_.loadXmlFile(this->mean_variance_filefullpath_);
				SimTK::Xml::Element mean_element_ = this->mean_variance_xml_engine_in_.getChildElement("Mean_Element");
				this->number_of_snapshot_old_ = std::distance(mean_element_.element_begin(), mean_element_.element_end());

				DoubleVec<VariableType> temp(SMAX(this->snapshot_, this->number_of_snapshot_old_), StdVec<VariableType>(this->observation_));
				meanvalue_ = temp;
				variance_ = temp;

				/** Unify the length of current result and previous result. */
				if (this->number_of_snapshot_old_ < this->snapshot_)
				{
					this->difference_ = this->snapshot_ - this->number_of_snapshot_old_;
					for (int delete_ = 0; delete_ != this->difference_; ++delete_)
						this->current_result_.pop_back();
				}
				else if (this->number_of_snapshot_old_ > this->snapshot_)
					this->difference_ = this->number_of_snapshot_old_ - this->snapshot_;
				else
					this->difference_ = 0;
			}
		}
		else if (this->number_of_run_ == 1)
		{
			this->number_of_snapshot_old_ = this->snapshot_;
			DoubleVec<VariableType> temp(this->snapshot_, StdVec<VariableType>(this->observation_));
			this->result_.push_back(this->current_result_);
			meanvalue_ = temp;
			variance_ = temp;
		}
	}
	//=================================================================================================//
	template <class ObserveMethodType>
	void RegressionTestEnsembleAveraged<ObserveMethodType>::readMeanVarianceFromXml()
	{
		if (this->number_of_run_ > 1)
		{
			SimTK::Xml::Element mean_element_ = this->mean_variance_xml_engine_in_.getChildElement("Mean_Element");
			SimTK::Xml::Element variance_element_ = this->mean_variance_xml_engine_in_.getChildElement("Variance_Element");
			for (int observation_index = 0; observation_index != this->observation_; ++observation_index)
			{
				this->xmlmemory_io_.readDataFromXmlMemory(this->mean_variance_xml_engine_in_,
														  mean_element_, observation_index, this->meanvalue_, this->quantity_name_);
				this->xmlmemory_io_.readDataFromXmlMemory(this->mean_variance_xml_engine_in_,
														  variance_element_, observation_index, this->variance_, this->quantity_name_);
			}
		}
	}
	//=================================================================================================//
	template <class ObserveMethodType>
	void RegressionTestEnsembleAveraged<ObserveMethodType>::updateMeanVariance()
	{
		/** Unify the length of result and meanvalue. */
		if (this->number_of_run_ > 1)
		{
			for (int delete_ = 0; delete_ != this->difference_; ++delete_)
			{
				meanvalue_.pop_back();
				variance_.pop_back();
			}
		}
		meanvalue_new_ = meanvalue_;
		variance_new_ = variance_;

		/** update the meanvalue of the result. */
		for (int snapshot_index = 0; snapshot_index != SMIN(this->snapshot_, this->number_of_snapshot_old_); ++snapshot_index)
			for (int observation_index = 0; observation_index != this->observation_; ++observation_index)
				meanvalue_new_[snapshot_index][observation_index] = ( meanvalue_[snapshot_index][observation_index] * (this->number_of_run_ - 1) + 
																	  this->current_result_[snapshot_index][observation_index] ) / this->number_of_run_;
		/** Update the variance of the result. */
		calculateNewVariance(this->result_, meanvalue_new_, variance_, variance_new_);
	}
	//=================================================================================================//
	template <class ObserveMethodType>
	void RegressionTestEnsembleAveraged<ObserveMethodType>::writeMeanVarianceToXml()
	{
		this->mean_variance_xml_engine_out_.addElementToXmlDoc("Mean_Element");
		SimTK::Xml::Element mean_element_ = this->mean_variance_xml_engine_out_.getChildElement("Mean_Element");
		this->xmlmemory_io_.writeDataToXmlMemory(this->mean_variance_xml_engine_out_, mean_element_, this->meanvalue_new_,
												 SMIN(this->snapshot_, this->number_of_snapshot_old_), this->observation_, this->quantity_name_, this->element_tag_);
		this->mean_variance_xml_engine_out_.addElementToXmlDoc("Variance_Element");
		SimTK::Xml::Element variance_element_ = this->mean_variance_xml_engine_out_.getChildElement("Variance_Element");
		this->xmlmemory_io_.writeDataToXmlMemory(this->mean_variance_xml_engine_out_, variance_element_, this->variance_new_,
												 SMIN(this->snapshot_, this->number_of_snapshot_old_), this->observation_, this->quantity_name_, this->element_tag_);
		this->mean_variance_xml_engine_out_.writeToXmlFile(this->mean_variance_filefullpath_);
	}
	//=================================================================================================//
	template <class ObserveMethodType>
	bool RegressionTestEnsembleAveraged<ObserveMethodType>::compareMeanVariance()
	{
		int count_not_converged_m = 0;
		int count_not_converged_v = 0;
		count_not_converged_m = compareParameter("meanvalue", meanvalue_, meanvalue_new_, this->threshold_mean_);
		count_not_converged_v = compareParameter("variance", variance_, variance_new_, this->threshold_variance_);
		if (count_not_converged_m == 0)
		{
			std::cout << "The meanvalue of " << this->quantity_name_ << " are converged now." << std::endl;
			if (count_not_converged_v == 0)
			{
				if (this->label_for_repeat_ == 4)
				{
					this->converged = "true";
					this->label_for_repeat_++;
					std::cout << "The meanvalue and variance of " << this->quantity_name_ << " are converged enough times, and run will stop now." << std::endl;
					return true;
				}
				else
				{
					this->converged = "false";
					this->label_for_repeat_++;
					std::cout << "The variance of " << this->quantity_name_ << " are also converged, and this is the " << this->label_for_repeat_
<<<<<<< HEAD
						<< " times. They should be converged more times to be stable." << std::endl;
=======
							  << " times. They should be converged more times to be stable." << endl;
>>>>>>> d8f73ef3
					return false;
				}
			}
			else
			{
				this->converged = "false";
				this->label_for_repeat_ = 0;
				std::cout << "The variance of " << this->quantity_name_ << " are not converged " << count_not_converged_v << " times." << std::endl;
				return false;
			};
		}
		else
		{
			this->converged = "false";
			this->label_for_repeat_ = 0;
			std::cout << "The meanvalue of " << this->quantity_name_ << " are not converged " << count_not_converged_m << " times." << std::endl;
			return false;
		}
<<<<<<< HEAD
	}
=======
		return false;
	};
>>>>>>> d8f73ef3
	//=================================================================================================//
	template <class ObserveMethodType>
	void RegressionTestEnsembleAveraged<ObserveMethodType>::resultTest()
	{
		/* compare the current result to the converged mean value and variance. */
		int test_wrong = 0;
		if (this->snapshot_ < this->number_of_snapshot_old_)
			test_wrong = testNewResult(this->difference_, this->current_result_, meanvalue_, variance_);
		else
		{
			/** Unify the length of meanvalue, variance, old result, new result. */
			for (int delete_ = 0; delete_ != this->difference_; ++delete_)
			{
				meanvalue_.pop_back();
				variance_.pop_back();
			}
			test_wrong = testNewResult(0, this->current_result_, meanvalue_, variance_);
		}
		/* draw the conclusion. */
		if (test_wrong == 0)
			std::cout << "The result of " << this->quantity_name_ << " are correct based on the ensemble averaged regression test!" << std::endl;
		else
		{
			std::cout << "There are " << test_wrong << " snapshots are not within the expected range." << std::endl;
			std::cout << "Please try again. If it still post this conclusion, the result is not correct!" << std::endl;
			exit(1);
		}
	}
	//=================================================================================================//
}<|MERGE_RESOLUTION|>--- conflicted
+++ resolved
@@ -31,10 +31,7 @@
 
 #include "ensemble_averaged_method.h"
 
-<<<<<<< HEAD
-=======
 //=================================================================================================//
->>>>>>> d8f73ef3
 namespace SPH
 {
 	//=================================================================================================//
@@ -45,24 +42,18 @@
 		for (int snapshot_index = 0; snapshot_index != SMIN(this->snapshot_, this->number_of_snapshot_old_); ++snapshot_index)
 			for (int observation_index = 0; observation_index != this->observation_; ++observation_index)
 				for (int run_index = 0; run_index != this->number_of_run_; ++run_index)
-<<<<<<< HEAD
 				{
 					variance_new[snapshot_index][observation_index] += SMAX(variance[snapshot_index][observation_index], 
 						variance_new[snapshot_index][observation_index],
 						std::pow((result[run_index][snapshot_index][observation_index] - meanvalue_new[snapshot_index][observation_index]), 2), 
 						std::pow(meanvalue_new[snapshot_index][observation_index] * 1.0e-2, 2) );
 				}
-=======
-					variance_new[snapshot_index][observation_index] = SMAX(variance[snapshot_index][observation_index], variance_new[snapshot_index][observation_index],
-																		   std::pow((result[run_index][snapshot_index][observation_index] - meanvalue_new[snapshot_index][observation_index]), 2), std::pow(meanvalue_new[snapshot_index][observation_index] * 1.0e-2, 2));
->>>>>>> d8f73ef3
 	};
 	//=================================================================================================//
 	template <class ObserveMethodType>
 	void RegressionTestEnsembleAveraged<ObserveMethodType>::calculateNewVariance(TripleVec<Vecd> &result,
 																				 DoubleVec<Vecd> &meanvalue_new, DoubleVec<Vecd> &variance, DoubleVec<Vecd> &variance_new)
 	{
-<<<<<<< HEAD
 		for (int snapshot_index = 0; snapshot_index != SMIN(this->snapshot_, this->number_of_snapshot_old_); ++snapshot_index) 
 			for (int observation_index = 0; observation_index != this->observation_; ++observation_index) 
 				for (int run_index = 0; run_index != this->number_of_run_; ++run_index) 
@@ -73,15 +64,6 @@
 							std::pow((result[run_index][snapshot_index][observation_index][i] - meanvalue_new[snapshot_index][observation_index][i]), 2),
 							std::pow(meanvalue_new[snapshot_index][observation_index][i] * 1.0e-2, 2) );
 					}
-=======
-		for (int snapshot_index = 0; snapshot_index != SMIN(this->snapshot_, this->number_of_snapshot_old_); ++snapshot_index)
-			for (int observation_index = 0; observation_index != this->observation_; ++observation_index)
-				for (int run_index = 0; run_index != this->number_of_run_; ++run_index)
-					for (int dimension_index = 0; dimension_index != variance[0][0].size(); ++dimension_index)
-						variance_new[snapshot_index][observation_index][dimension_index] = SMAX(variance[snapshot_index][observation_index][dimension_index], variance_new[snapshot_index][observation_index][dimension_index],
-																								std::pow((result[run_index][snapshot_index][observation_index][dimension_index] - meanvalue_new[snapshot_index][observation_index][dimension_index]), 2),
-																								std::pow(meanvalue_new[snapshot_index][observation_index][dimension_index] * 1.0e-2, 2));
->>>>>>> d8f73ef3
 	};
 	//=================================================================================================//
 	template <class ObserveMethodType>
@@ -91,7 +73,6 @@
 		for (int snapshot_index = 0; snapshot_index != SMIN(this->snapshot_, this->number_of_snapshot_old_); ++snapshot_index)
 			for (int observation_index = 0; observation_index != this->observation_; ++observation_index)
 				for (int run_index = 0; run_index != this->number_of_run_; ++run_index)
-<<<<<<< HEAD
 					for (size_t i = 0; i != variance[0][0].size(); ++i)
 						for (size_t j = 0; j != variance[0][0].size(); ++j)
 						{
@@ -105,18 +86,6 @@
 	template<class ObserveMethodType>
 	int RegressionTestEnsembleAveraged<ObserveMethodType>::compareParameter(std::string par_name, 
 		DoubleVec<Real> &parameter, DoubleVec<Real> &parameter_new, Real &threshold)
-=======
-					for (size_t dimension_index_i = 0; dimension_index_i != variance[0][0].size(); ++dimension_index_i)
-						for (size_t dimension_index_j = 0; dimension_index_j != variance[0][0].size(); ++dimension_index_j)
-							variance_new[snapshot_index][observation_index][dimension_index_i][dimension_index_j] = SMAX(variance[snapshot_index][observation_index][dimension_index_i][dimension_index_j], variance_new[snapshot_index][observation_index][dimension_index_i][dimension_index_j],
-																														 std::pow((result[run_index][snapshot_index][observation_index][dimension_index_i][dimension_index_j] - meanvalue_new[snapshot_index][observation_index][dimension_index_i][dimension_index_j]), 2),
-																														 std::pow(meanvalue_new[snapshot_index][observation_index][dimension_index_i][dimension_index_j] * 1.0e-2, 2));
-	};
-	//=================================================================================================//
-	template <class ObserveMethodType>
-	int RegressionTestEnsembleAveraged<ObserveMethodType>::compareParameter(string par_name,
-																			DoubleVec<Real> &parameter, DoubleVec<Real> &parameter_new, Real &threshold)
->>>>>>> d8f73ef3
 	{
 		int count = 0;
 		for (int snapshot_index = 0; snapshot_index != SMIN(this->snapshot_, this->number_of_snapshot_old_); ++snapshot_index)
@@ -127,18 +96,13 @@
 				if (relative_value_ > threshold)
 				{
 					std::cout << par_name << ": " << this->quantity_name_ << "[" << observation_index << "] in " << this->element_tag_[snapshot_index]
-<<<<<<< HEAD
 						<< " is not converged, and difference is " << relative_value_ << std::endl;
-=======
-							  << " is not converged, and difference is " << relative_value_ << endl;
->>>>>>> d8f73ef3
 					count++;
 				}
 			}
 		return count;
 	}
 	////=================================================================================================//
-<<<<<<< HEAD
 	template<class ObserveMethodType>
 	int RegressionTestEnsembleAveraged<ObserveMethodType>::compareParameter(std::string par_name,
 		DoubleVec<Vecd> &parameter, DoubleVec<Vecd> &parameter_new, Vecd &threshold)
@@ -147,45 +111,22 @@
 		for (int snapshot_index = 0; snapshot_index != SMIN(this->snapshot_, this->number_of_snapshot_old_); ++snapshot_index) 
 			for (int observation_index = 0; observation_index != this->observation_; ++observation_index) 
 				for (int i = 0; i != parameter[0][0].size(); ++i)
-=======
-	template <class ObserveMethodType>
-	int RegressionTestEnsembleAveraged<ObserveMethodType>::compareParameter(string par_name,
-																			DoubleVec<Vecd> &parameter, DoubleVec<Vecd> &parameter_new, Vecd &threshold)
-	{
-		int count = 0;
-		for (int snapshot_index = 0; snapshot_index != SMIN(this->snapshot_, this->number_of_snapshot_old_); ++snapshot_index)
-			for (int observation_index = 0; observation_index != this->observation_; ++observation_index)
-				for (int dimension_index = 0; dimension_index != parameter[0][0].size(); ++dimension_index)
->>>>>>> d8f73ef3
 				{
 					Real relative_value_ = ABS( (parameter[snapshot_index][observation_index][i] - parameter_new[snapshot_index][observation_index][i]) / 
 												(parameter_new[snapshot_index][observation_index][i] + TinyReal) );
 					if (relative_value_ > threshold[i])
 					{
-<<<<<<< HEAD
 						std::cout << par_name << ": " << this->quantity_name_ << "[" << observation_index << "][" << i << "] in " << this->element_tag_[snapshot_index]
 							<< " is not converged, and difference is " << relative_value_ << endl;
-=======
-						std::cout << par_name << ": " << this->quantity_name_ << "[" << observation_index << "][" << dimension_index << "] in " << this->element_tag_[snapshot_index]
-								  << " is not converged, and difference is " << relative_value_ << endl;
->>>>>>> d8f73ef3
 						count++;
 					}
 				}
 		return count;
-<<<<<<< HEAD
 	}
 	////=================================================================================================// 
 	template<class ObserveMethodType>
 	int RegressionTestEnsembleAveraged<ObserveMethodType>::compareParameter(std::string par_name,
 		DoubleVec<Matd> &parameter, DoubleVec<Matd> &parameter_new, Matd &threshold)
-=======
-	};
-	////=================================================================================================//
-	template <class ObserveMethodType>
-	int RegressionTestEnsembleAveraged<ObserveMethodType>::compareParameter(string par_name,
-																			DoubleVec<Matd> &parameter, DoubleVec<Matd> &parameter_new, Matd &threshold)
->>>>>>> d8f73ef3
 	{
 		int count = 0;
 		for (int snapshot_index = 0; snapshot_index != SMIN(this->snapshot_, this->number_of_snapshot_old_); ++snapshot_index)
@@ -193,45 +134,19 @@
 				for (int i = 0; i != parameter[0][0].size(); ++i)
 					for (int j = 0; j != parameter[0][0].size(); ++j)
 					{
-<<<<<<< HEAD
 						Real relative_value_ = ABS(parameter[snapshot_index][observation_index](i,j) - parameter_new[snapshot_index][observation_index](i,j))
 							/ (parameter_new[snapshot_index][observation_index](i,j) + TinyReal);
 						if (relative_value_ > threshold(i,j))
 						{
 							std::cout << par_name << ": " << this->quantity_name_ << "[" << observation_index << "][" << i << "][" << j << " ] in "
 								<< this->element_tag_[snapshot_index] << " is not converged, and difference is " << relative_value_ << endl;
-=======
-						Real relative_value_ = ABS(parameter[snapshot_index][observation_index][dimension_index_i][dimension_index_j] - parameter_new[snapshot_index][observation_index][dimension_index_i][dimension_index_j]) / (parameter_new[snapshot_index][observation_index][dimension_index_i][dimension_index_j] + TinyReal);
-						if (relative_value_ > threshold[dimension_index_i][dimension_index_j])
-						{
-							std::cout << par_name << ": " << this->quantity_name_ << "[" << observation_index << "][" << dimension_index_i << "][" << dimension_index_j << " ] in "
-									  << this->element_tag_[snapshot_index] << " is not converged, and difference is " << relative_value_ << endl;
->>>>>>> d8f73ef3
 							count++;
-						}
-					}
-		return count;
-	}
-	//=================================================================================================//
-	template <class ObserveMethodType>
-	int RegressionTestEnsembleAveraged<ObserveMethodType>::testNewResult(int diff, DoubleVec<Real> &current_result,
 																		 DoubleVec<Real> &meanvalue, DoubleVec<Real> &variance)
-	{
-		int count = 0;
-		for (int snapshot_index = 0; snapshot_index != SMIN(this->snapshot_, this->number_of_snapshot_old_); ++snapshot_index)
-		{
-			for (int observation_index = 0; observation_index != this->observation_; ++observation_index)
-			{
-				Real relative_value_ = (std::pow(current_result[snapshot_index][observation_index] - meanvalue[snapshot_index + diff][observation_index], 2) - 
 										variance[snapshot_index + diff][observation_index]) / (variance[snapshot_index + diff][observation_index] + TinyReal);
 				if (relative_value_ > 0.01)
 				{
 					std::cout << this->quantity_name_ << "[" << observation_index << "] in " << this->element_tag_[snapshot_index] << " is beyond the exception, and difference is "
-<<<<<<< HEAD
 						<< relative_value_ << std::endl;
-=======
-							  << relative_value_ << endl;
->>>>>>> d8f73ef3
 					count++;
 				}
 			}
@@ -254,32 +169,21 @@
 											variance[snapshot_index + diff][observation_index][i]) / (variance[snapshot_index + diff][observation_index][i] + TinyReal);
 					if (relative_value_ > 0.01)
 					{
-<<<<<<< HEAD
 						std::cout << this->quantity_name_ << "[" << observation_index << "][" << i << "] in " << this->element_tag_[snapshot_index] << 
 									" is beyond the exception, and difference is "
 							<< relative_value_ << endl;
 						std::cout << "Current: " << current_result[snapshot_index][observation_index][i] << endl;
 						std::cout << "Mean " << meanvalue[snapshot_index + diff][observation_index][i] << endl;
 						std::cout << "Variance" << variance[snapshot_index + diff][observation_index][i] << endl;
-=======
-						std::cout << this->quantity_name_ << "[" << observation_index << "][" << dimension_index << "] in " << this->element_tag_[snapshot_index] << " is beyond the exception, and difference is "
-								  << relative_value_ << endl;
->>>>>>> d8f73ef3
 						count++;
 					}
 				}
 			}
 		}
 		return count;
-<<<<<<< HEAD
 	}
 	//=================================================================================================// 
 	template<class ObserveMethodType>
-=======
-	};
-	//=================================================================================================//
-	template <class ObserveMethodType>
->>>>>>> d8f73ef3
 	int RegressionTestEnsembleAveraged<ObserveMethodType>::testNewResult(int diff, DoubleVec<Matd> &current_result,
 																		 DoubleVec<Matd> &meanvalue, DoubleVec<Matd> &variance)
 	{
@@ -298,13 +202,8 @@
 												variance[snapshot_index + diff][observation_index](i,j) ) / variance[snapshot_index + diff][observation_index](i,j);
 						if (relative_value_ > 0.01)
 						{
-<<<<<<< HEAD
 							std::cout << this->quantity_name_ << "[" << observation_index << "][" << i << "] in " << this->element_tag_[snapshot_index] << 
 										" is beyond the exception, and difference is " << relative_value_ << endl;
-=======
-							std::cout << this->quantity_name_ << "[" << observation_index << "][" << dimension_index_i << "] in " << this->element_tag_[snapshot_index] << " is beyond the exception, and difference is "
-									  << relative_value_ << endl;
->>>>>>> d8f73ef3
 							count++;
 						}
 					}
@@ -452,11 +351,7 @@
 					this->converged = "false";
 					this->label_for_repeat_++;
 					std::cout << "The variance of " << this->quantity_name_ << " are also converged, and this is the " << this->label_for_repeat_
-<<<<<<< HEAD
 						<< " times. They should be converged more times to be stable." << std::endl;
-=======
-							  << " times. They should be converged more times to be stable." << endl;
->>>>>>> d8f73ef3
 					return false;
 				}
 			}
@@ -475,12 +370,7 @@
 			std::cout << "The meanvalue of " << this->quantity_name_ << " are not converged " << count_not_converged_m << " times." << std::endl;
 			return false;
 		}
-<<<<<<< HEAD
-	}
-=======
-		return false;
-	};
->>>>>>> d8f73ef3
+	}
 	//=================================================================================================//
 	template <class ObserveMethodType>
 	void RegressionTestEnsembleAveraged<ObserveMethodType>::resultTest()
