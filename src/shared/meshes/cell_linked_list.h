/* ------------------------------------------------------------------------- *
 *                                SPHinXsys                                  *
 * ------------------------------------------------------------------------- *
 * SPHinXsys (pronunciation: s'finksis) is an acronym from Smoothed Particle *
 * Hydrodynamics for industrial compleX systems. It provides C++ APIs for    *
 * physical accurate simulation and aims to model coupled industrial dynamic *
 * systems including fluid, solid, multi-body dynamics and beyond with SPH   *
 * (smoothed particle hydrodynamics), a meshless computational method using  *
 * particle discretization.                                                  *
 *                                                                           *
 * SPHinXsys is partially funded by German Research Foundation               *
 * (Deutsche Forschungsgemeinschaft) DFG HU1527/6-1, HU1527/10-1,            *
 *  HU1527/12-1 and HU1527/12-4.                                             *
 *                                                                           *
 * Portions copyright (c) 2017-2023 Technical University of Munich and       *
 * the authors' affiliations.                                                *
 *                                                                           *
 * Licensed under the Apache License, Version 2.0 (the "License"); you may   *
 * not use this file except in compliance with the License. You may obtain a *
 * copy of the License at http://www.apache.org/licenses/LICENSE-2.0.        *
 *                                                                           *
 * ------------------------------------------------------------------------- */
/**
 * @file 	cell_linked_list.h
 * @brief 	Here gives the classes for managing cell linked lists. This is the basic class
 * 			for building the particle configurations.
 * @details The cell linked list saves for each body a list of particles
 * 			located within the cell.
 * @author	Chi ZHang, Yongchuan and Xiangyu Hu
 */

#ifndef MESH_CELL_LINKED_LIST_H
#define MESH_CELL_LINKED_LIST_H

#include "base_mesh.h"
#include "neighborhood.h"

namespace SPH
{

class SPHSystem;
class SPHBody;
class BaseParticles;
class Kernel;
class SPHAdaptation;
class CellLinkedList;

/**
 * @class BaseCellLinkedList
 * @brief The Abstract class for mesh cell linked list derived from BaseMeshField.
 */
class BaseCellLinkedList : public BaseMeshField
{
  protected:
    RealBody &real_body_;
    Kernel &kernel_;

    /** clear split cell lists in this mesh*/
    virtual void clearSplitCellLists(SplitCellLists &split_cell_lists);
    /** update split particle list in this mesh */
    virtual void updateSplitCellLists(SplitCellLists &split_cell_lists) = 0;

  public:
    BaseCellLinkedList(RealBody &real_body, SPHAdaptation &sph_adaptation);
    virtual ~BaseCellLinkedList(){};

    /** access concrete cell linked list levels*/
    virtual StdVec<CellLinkedList *> CellLinkedListLevels() = 0;
    /** update the cell lists */
    virtual execution::ExecutionEvent UpdateCellLists(BaseParticles &base_particles) = 0;
    /** Insert a cell-linked_list entry to the concurrent index list. */
    virtual void insertParticleIndex(size_t particle_index, const Vecd &particle_position) = 0;
    /** Insert a cell-linked_list entry of the index and particle position pair. */
    virtual void InsertListDataEntry(size_t particle_index, const Vecd &particle_position, Real volumetric) = 0;
    /** find the nearest list data entry */
    virtual ListData findNearestListDataEntry(const Vecd &position) = 0;
    /** computing the sequence which indicate the order of sorted particle data */
    virtual size_t* computingSequence(BaseParticles &base_particles) = 0;
    /** Tag body part by cell, call by body part */
    virtual void tagBodyPartByCell(ConcurrentCellLists &cell_lists, std::function<bool(Vecd, Real)> &check_included) = 0;
    /** Tag domain bounding cells in an axis direction, called by domain bounding classes */
    virtual void tagBoundingCells(StdVec<CellLists> &cell_data_lists, BoundingBox &bounding_bounds, int axis) = 0;
};


class CellLinkedListKernel {
  public:
    CellLinkedListKernel(BaseParticles& particles, const DeviceVecd &meshLowerBound, DeviceReal gridSpacing,
                         const DeviceArrayi &allGridPoints, const DeviceArrayi &allCells);

    execution::ExecutionEvent clearCellLists();
    execution::ExecutionEvent UpdateCellLists(BaseParticles &base_particles);

    template <class DynamicsRange, typename GetSearchDepth, typename GetNeighborRelation>
    execution::ExecutionEvent searchNeighborsByParticles(DynamicsRange &dynamics_range, NeighborhoodDevice *particle_configuration,
                                    GetSearchDepth &get_search_depth, GetNeighborRelation &get_neighbor_relation,
                                                         execution::ExecutionEvent dependency_event = {});

    size_t* computingSequence(BaseParticles &baseParticles);

    template<class Type, int Dim>
    static inline DeviceArrayi CellIndexFromPosition(const sycl::vec<Type,Dim> &position, const sycl::vec<Type,Dim>& mesh_lower_bound,
                                                     const Type &grid_spacing, const sycl::vec<int,Dim> &all_grid_points)
    {
        return sycl::min(
            sycl::max(
                sycl::floor((position - mesh_lower_bound) / grid_spacing)
                    .template convert<int, sycl::rounding_mode::rtz>(), DeviceArrayi{0}),
            all_grid_points - DeviceArrayi{2});
    }

<<<<<<< HEAD
    template<class Type, int Dim>
    static inline DeviceArrayi CellIndexFromPosition(const Eigen::Matrix<Type,Dim,1> &position,
                                                     const Eigen::Matrix<Type,Dim,1>& mesh_lower_bound,
                                                     const Type &grid_spacing, const Eigen::Array<int,Dim,1> &all_grid_points)
    {
        return floor((position - mesh_lower_bound).array() / grid_spacing)
                .template cast<int>()
                .max(Arrayi::Zero())
                .min(all_grid_points - 2 * Arrayi::Ones());
    }

    static inline size_t transferCellIndexTo1D(const DeviceArray2i &cell_index, const DeviceArrayi &all_cells)
=======
    static inline size_t transferCellIndexTo1D(const DeviceArray2i &cell_index, const DeviceArray2i &all_cells)
>>>>>>> 8ea15074
    {
        return cell_index[0] * all_cells[1] + cell_index[1];
    }

    static inline size_t transferCellIndexTo1D(const DeviceArray3i &cell_index, const DeviceArray3i &all_cells)
    {
        return cell_index[0] * all_cells[1] * all_cells[2] +
               cell_index[1] * all_cells[2] +
               cell_index[2];
    }

  private:
    size_t total_real_particles_;
    DeviceVecd* list_data_pos_;
    DeviceReal* list_data_Vol_;

    const DeviceVecd mesh_lower_bound_;
    const DeviceReal grid_spacing_;
    const DeviceArrayi all_grid_points_, all_cells_;

    size_t* index_list_;
    size_t* index_head_list_;
};


/**
 * @class CellLinkedList
 * @brief Defining a mesh cell linked list for a body.
 * 		  The meshes for all bodies share the same global coordinates.
 */
class CellLinkedList : public BaseCellLinkedList, public Mesh
{
    StdVec<CellLinkedList *> single_cell_linked_list_level_;

  protected:
    /** using concurrent vectors due to writing conflicts when building the list */
    MeshDataMatrix<ConcurrentIndexVector> cell_index_lists_;
    /** non-concurrent list data rewritten for building neighbor list */
    MeshDataMatrix<ListDataVector> cell_data_lists_;

    void allocateMeshDataMatrix(); /**< allocate memories for addresses of data packages. */
    void deleteMeshDataMatrix();   /**< delete memories for addresses of data packages. */
    virtual void updateSplitCellLists(SplitCellLists &split_cell_lists) override;

  public:
    CellLinkedList(BoundingBox tentative_bounds, Real grid_spacing, RealBody &real_body, SPHAdaptation &sph_adaptation);
    virtual ~CellLinkedList() { deleteMeshDataMatrix(); };

    void clearCellLists();
    void UpdateCellListData(BaseParticles &base_particles);
    virtual execution::ExecutionEvent UpdateCellLists(BaseParticles &base_particles) override;
    void insertParticleIndex(size_t particle_index, const Vecd &particle_position) override;
    void InsertListDataEntry(size_t particle_index, const Vecd &particle_position, Real volumetric) override;
    virtual ListData findNearestListDataEntry(const Vecd &position) override;
    virtual size_t* computingSequence(BaseParticles &base_particles) override;
    virtual void tagBodyPartByCell(ConcurrentCellLists &cell_lists, std::function<bool(Vecd, Real)> &check_included) override;
    virtual void tagBoundingCells(StdVec<CellLists> &cell_data_lists, BoundingBox &bounding_bounds, int axis) override;
    virtual void writeMeshFieldToPlt(std::ofstream &output_file) override;
    virtual StdVec<CellLinkedList *> CellLinkedListLevels() override { return single_cell_linked_list_level_; };

    /** generalized particle search algorithm */
    template <class DynamicsRange, typename GetSearchDepth, typename GetNeighborRelation>
    void searchNeighborsByParticles(DynamicsRange &dynamics_range, ParticleConfiguration &particle_configuration,
                                    GetSearchDepth &get_search_depth, GetNeighborRelation &get_neighbor_relation);

    execution::DeviceImplementation<CellLinkedListKernel> device_kernel;
};

/**
 * @class MultilevelCellLinkedList
 * @brief Defining a multilevel mesh cell linked list for a body
 * 		  for multi-resolution particle configuration.
 */
class MultilevelCellLinkedList : public MultilevelMesh<BaseCellLinkedList, CellLinkedList, RefinedMesh<CellLinkedList>>
{
  protected:
    StdLargeVec<Real> &h_ratio_; /**< Smoothing length for each level. */
    /** Update split cell list. */
    virtual void updateSplitCellLists(SplitCellLists &split_cell_lists) override{};
    /** determine mesh level from particle cutoff radius */
    inline size_t getMeshLevel(Real particle_cutoff_radius);

  public:
    MultilevelCellLinkedList(BoundingBox tentative_bounds, Real reference_grid_spacing,
                             size_t total_levels, RealBody &real_body, SPHAdaptation &sph_adaptation);
    virtual ~MultilevelCellLinkedList(){};

    virtual execution::ExecutionEvent UpdateCellLists(BaseParticles &base_particles) override;
    void insertParticleIndex(size_t particle_index, const Vecd &particle_position) override;
    void InsertListDataEntry(size_t particle_index, const Vecd &particle_position, Real volumetric) override;
    virtual ListData findNearestListDataEntry(const Vecd &position) override { return ListData(0, Vecd::Zero(), 0); };
    virtual size_t* computingSequence(BaseParticles &base_particles) override;
    virtual void tagBodyPartByCell(ConcurrentCellLists &cell_lists, std::function<bool(Vecd, Real)> &check_included) override;
    virtual void tagBoundingCells(StdVec<CellLists> &cell_data_lists, BoundingBox &bounding_bounds, int axis) override{};
    virtual StdVec<CellLinkedList *> CellLinkedListLevels() override { return getMeshLevels(); };
};
} // namespace SPH
#endif // MESH_CELL_LINKED_LIST_H<|MERGE_RESOLUTION|>--- conflicted
+++ resolved
@@ -98,33 +98,17 @@
 
     size_t* computingSequence(BaseParticles &baseParticles);
 
-    template<class Type, int Dim>
-    static inline DeviceArrayi CellIndexFromPosition(const sycl::vec<Type,Dim> &position, const sycl::vec<Type,Dim>& mesh_lower_bound,
-                                                     const Type &grid_spacing, const sycl::vec<int,Dim> &all_grid_points)
+    static inline DeviceArrayi CellIndexFromPosition(const DeviceVecd &position, const DeviceVecd& mesh_lower_bound,
+                                                     const DeviceReal &grid_spacing, const DeviceArrayi &all_grid_points)
     {
         return sycl::min(
             sycl::max(
                 sycl::floor((position - mesh_lower_bound) / grid_spacing)
-                    .template convert<int, sycl::rounding_mode::rtz>(), DeviceArrayi{0}),
+                    .convert<int, sycl::rounding_mode::rtz>(), DeviceArrayi{0}),
             all_grid_points - DeviceArrayi{2});
     }
 
-<<<<<<< HEAD
-    template<class Type, int Dim>
-    static inline DeviceArrayi CellIndexFromPosition(const Eigen::Matrix<Type,Dim,1> &position,
-                                                     const Eigen::Matrix<Type,Dim,1>& mesh_lower_bound,
-                                                     const Type &grid_spacing, const Eigen::Array<int,Dim,1> &all_grid_points)
-    {
-        return floor((position - mesh_lower_bound).array() / grid_spacing)
-                .template cast<int>()
-                .max(Arrayi::Zero())
-                .min(all_grid_points - 2 * Arrayi::Ones());
-    }
-
-    static inline size_t transferCellIndexTo1D(const DeviceArray2i &cell_index, const DeviceArrayi &all_cells)
-=======
     static inline size_t transferCellIndexTo1D(const DeviceArray2i &cell_index, const DeviceArray2i &all_cells)
->>>>>>> 8ea15074
     {
         return cell_index[0] * all_cells[1] + cell_index[1];
     }
