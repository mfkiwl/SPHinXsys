--- conflicted
+++ resolved
@@ -156,14 +156,9 @@
                                                    Real reference_grid_spacing, size_t total_levels,
                                                    BaseParticles &base_particles, SPHAdaptation &sph_adaptation)
     : MultilevelMesh<BaseCellLinkedList, CellLinkedList>(
-<<<<<<< HEAD
-          tentative_bounds, reference_grid_spacing, total_levels, sph_adaptation),
-      h_ratio_(*DynamicCast<ParticleWithLocalRefinement>(this, &sph_adaptation)->h_ratio_),
-      level_(*DynamicCast<ParticleWithLocalRefinement>(this, &sph_adaptation)->level_)
-=======
           tentative_bounds, reference_grid_spacing, total_levels, base_particles, sph_adaptation),
-      h_ratio_(DynamicCast<ParticleWithLocalRefinement>(this, &sph_adaptation)->h_ratio_)
->>>>>>> 599c9009
+      h_ratio_(DynamicCast<ParticleWithLocalRefinement>(this, &sph_adaptation)->h_ratio_),
+      level_(DynamicCast<ParticleWithLocalRefinement>(this, &sph_adaptation)->level_)
 {
 }
 //=================================================================================================//
