/* ------------------------------------------------------------------------- *
 *                                SPHinXsys                                  *
 * ------------------------------------------------------------------------- *
 * SPHinXsys (pronunciation: s'finksis) is an acronym from Smoothed Particle *
 * Hydrodynamics for industrial compleX systems. It provides C++ APIs for    *
 * physical accurate simulation and aims to model coupled industrial dynamic *
 * systems including fluid, solid, multi-body dynamics and beyond with SPH   *
 * (smoothed particle hydrodynamics), a meshless computational method using  *
 * particle discretization.                                                  *
 *                                                                           *
 * SPHinXsys is partially funded by German Research Foundation               *
 * (Deutsche Forschungsgemeinschaft) DFG HU1527/6-1, HU1527/10-1,            *
 *  HU1527/12-1 and HU1527/12-4.                                             *
 *                                                                           *
 * Portions copyright (c) 2017-2023 Technical University of Munich and       *
 * the authors' affiliations.                                                *
 *                                                                           *
 * Licensed under the Apache License, Version 2.0 (the "License"); you may   *
 * not use this file except in compliance with the License. You may obtain a *
 * copy of the License at http://www.apache.org/licenses/LICENSE-2.0.        *
 *                                                                           *
 * ------------------------------------------------------------------------- */
/**
 * @file 	solid_particles.h
 * @brief 	This is the derived class of base particles.
 * @author	Chi ZHang, Dong Wu and Xiangyu Hu
 */

#ifndef SOLID_PARTICLES_H
#define SOLID_PARTICLES_H

#include "base_particles.h"
#include "base_particles.hpp"
#include "elastic_solid.h"

#include "particle_generator_lattice.h"
namespace SPH
{
<<<<<<< HEAD
	/**
	 *	pre-claimed classes
	 */
	class Solid;
	class ElasticSolid;

	/**
	 * @class SolidParticles
	 * @brief A group of particles with solid body particle data.
	 */
	class SolidParticles : public BaseParticles
	{
	public:
		SolidParticles(SPHBody &sph_body, Solid *solid);
		virtual ~SolidParticles(){};

		StdLargeVec<Vecd> pos0_; /**< initial position */
		StdLargeVec<Vecd> n_; DeviceVecd* n_device_;	 /**< normal direction */
		StdLargeVec<Vecd> n0_;	 /**< initial normal direction */
		StdLargeVec<Matd> B_;	 /**< configuration correction for linear reproducing */
		Solid &solid_;

		/** Get the kernel gradient in weak form. */
		virtual Vecd getKernelGradient(size_t index_i, size_t index_j, Real dW_ijV_j, Vecd &e_ij) override;
		/** Get wall average velocity when interacting with fluid. */
		virtual StdLargeVec<Vecd> *AverageVelocity() { return &vel_; };
		/** Get wall average acceleration when interacting with fluid. */
		virtual StdLargeVec<Vecd> *AverageAcceleration() { return &acc_; };
		/** Initialized variables for solid particles. */
		virtual void initializeOtherVariables() override;
		/** Return this pointer. */
		virtual SolidParticles *ThisObjectPtr() override { return this; };

        void allocateDeviceMemory() override;

        void freeDeviceMemory() override;

        void copyToDeviceMemory() override;

        void copyFromDeviceMemory() override;
    };

	/**
	 * @class ElasticSolidParticles
	 * @brief A group of particles with elastic body particle data.
	 */
	class ElasticSolidParticles : public SolidParticles
	{
	public:
		ElasticSolidParticles(SPHBody &sph_body, ElasticSolid *elastic_solid);
		virtual ~ElasticSolidParticles(){};

		StdLargeVec<Matd> F_;	  /**<  deformation tensor */
		StdLargeVec<Matd> dF_dt_; /**<  deformation tensor change rate */
		ElasticSolid &elastic_solid_;
		//----------------------------------------------------------------------
		//		for fluid-structure interaction (FSI)
		//----------------------------------------------------------------------
		StdLargeVec<Vecd> vel_ave_; /**<  fluid time-step averaged particle velocity */
		StdLargeVec<Vecd> acc_ave_; /**<  fluid time-step averaged particle acceleration */

		/** Return the Lagrange strain. */
		Matd getGreenLagrangeStrain(size_t particle_i);
		/** Computing principal strain - returns the principal strains in descending order (starting from the largest) */
		Vecd getPrincipalStrains(size_t particle_i);
		/** Computing von Mises equivalent strain from a static (constant) formulation. */
		Real getVonMisesStrain(size_t particle_i);
		/** Computing von Mises equivalent strain from a "dynamic" formulation. This depends on the Poisson's ratio (from commercial FEM software Help). */
		Real getVonMisesStrainDynamic(size_t particle_i, Real poisson);
		/** Computing von Mises strain for all particles. - "static" or "dynamic"*/
		StdLargeVec<Real> getVonMisesStrainVector(std::string strain_measure = "static");
		/** Computing maximum von Mises strain from all particles. - "static" or "dynamic" */
		Real getVonMisesStrainMax(std::string strain_measure = "static");
		/** Return the max principal strain. */
		Real getPrincipalStrainMax();
		/** get the Cauchy stress. */
		Matd getStressCauchy(size_t particle_i);
		/** get the PK2 stress. */
		Matd getStressPK2(size_t particle_i);
		/** Computing principal_stresses - returns the principal stresses in descending order (starting from the largest) */
		Vecd getPrincipalStresses(size_t particle_i);
		/** Computing von_Mises_stress - "Cauchy" or "PK2" decided based on the stress_measure_ */
		Real getVonMisesStress(size_t particle_i);
		/** Computing von Mises stress for all particles. - "Cauchy" or "PK2" decided based on the stress_measure_ */
		StdLargeVec<Real> getVonMisesStressVector();
		/** Computing maximum von Mises stress from all particles. - "Cauchy" or "PK2" decided based on the stress_measure_ */
		Real getVonMisesStressMax();
		Real getPrincipalStressMax();

		/** Computing displacement. */
		Vecd displacement(size_t particle_i);
		/** Return the displacement. */
		StdLargeVec<Vecd> getDisplacement();
		/** get the max displacement. */
		Real getMaxDisplacement();

		/**< Computing normal vector. */
		Vecd normal(size_t particle_i);
		/** get the normal vector. */
		StdLargeVec<Vecd> getNormal();

		/** relevant stress measure */
		std::string stress_measure_;

		/** Get wall average velocity when interacting with fluid. */
		virtual StdLargeVec<Vecd> *AverageVelocity() override { return &vel_ave_; };
		/** Get wall average acceleration when interacting with fluid. */
		virtual StdLargeVec<Vecd> *AverageAcceleration() override { return &acc_ave_; };

		/** Initialize the variables for elastic particle. */
		virtual void initializeOtherVariables() override;
		/** Return this pointer. */
		virtual ElasticSolidParticles *ThisObjectPtr() override { return this; };
	};

	/**
	 * @class ShellParticles
	 * @brief A group of particles with shell particle data.
	 */
	class ShellParticles : public ElasticSolidParticles
	{
	public:
		ShellParticles(SPHBody &sph_body, ElasticSolid *elastic_solid);
		virtual ~ShellParticles(){};

		Real thickness_ref_;						/**< Shell thickness. */
		StdLargeVec<Matd> transformation_matrix_; 	/**< initial transformation matrix from global to local coordinates */
		StdLargeVec<Real> thickness_;			  	/**< shell thickness */
		/**
		 *	extra generalized coordinates in global coordinate
		 */
		StdLargeVec<Vecd> pseudo_n_;	  /**< current pseudo-normal vector */
		StdLargeVec<Vecd> dpseudo_n_dt_;  /**< pseudo-normal vector change rate */
		StdLargeVec<Vecd> dpseudo_n_d2t_; /**< pseudo-normal vector second order time derivation */
		/**
		 *	extra generalized coordinate and velocity in local coordinate
		 */
		StdLargeVec<Vecd> rotation_;		/**< rotation angle of the initial normal respective to each axis */
		StdLargeVec<Vecd> angular_vel_;		/**< angular velocity respective to each axis */
		StdLargeVec<Vecd> dangular_vel_dt_; /**< angular acceleration of respective to each axis*/
		/**
		 *	extra deformation and deformation rate in local coordinate
		 */
		StdLargeVec<Matd> F_bending_;	  /**< bending deformation gradient	*/
		StdLargeVec<Matd> dF_bending_dt_; /**< bending deformation gradient change rate	*/
		/**
		 *	extra stress for pair interaction in global coordinate
		 */
		StdLargeVec<Vecd> global_shear_stress_; /**< global shear stress */
		StdLargeVec<Matd> global_stress_;		/**<  global stress for pair interaction */
		StdLargeVec<Matd> global_moment_;		/**<  global bending moment for pair interaction */
		/**
		 *	extra stress for calculating von Mises stress of shell mid-surface
		 */
		StdLargeVec<Matd> mid_surface_cauchy_stress_;
		/**
		 *	extra scaling matrix fot numerical damping
		 */
		StdLargeVec<Matd> numerical_damping_scaling_;

		/** get particle volume. */
		virtual Real ParticleVolume(size_t index_i) override { return Vol_[index_i] * thickness_[index_i]; }
		/** get particle mass. */
		virtual Real ParticleMass(size_t index_i) override { return mass_[index_i] * thickness_[index_i]; }
		/** Initialize variable for shell particles. */
		virtual void initializeOtherVariables() override;
		/** Return this pointer. */
		virtual ShellParticles *ThisObjectPtr() override { return this; };
	};
}
=======
/**
 *	pre-claimed classes
 */
class Solid;
class ElasticSolid;

/**
 * @class SolidParticles
 * @brief A group of particles with solid body particle data.
 */
class SolidParticles : public BaseParticles
{
  public:
    SolidParticles(SPHBody &sph_body, Solid *solid);
    virtual ~SolidParticles(){};

    StdLargeVec<Vecd> pos0_; /**< initial position */
    StdLargeVec<Vecd> n_;    /**< normal direction */
    StdLargeVec<Vecd> n0_;   /**< initial normal direction */
    StdLargeVec<Matd> B_;    /**< configuration correction for linear reproducing */
    Solid &solid_;

    /** Get wall average velocity when interacting with fluid. */
    virtual StdLargeVec<Vecd> *AverageVelocity() { return &vel_; };
    /** Get wall average acceleration when interacting with fluid. */
    virtual StdLargeVec<Vecd> *AverageAcceleration() { return &acc_; };
    /** Initialized variables for solid particles. */
    virtual void initializeOtherVariables() override;
    /** Return this pointer. */
    virtual SolidParticles *ThisObjectPtr() override { return this; };
};

/**
 * @class ElasticSolidParticles
 * @brief A group of particles with elastic body particle data.
 */
class ElasticSolidParticles : public SolidParticles
{
  public:
    ElasticSolidParticles(SPHBody &sph_body, ElasticSolid *elastic_solid);
    virtual ~ElasticSolidParticles(){};

    StdLargeVec<Matd> F_;     /**<  deformation tensor */
    StdLargeVec<Matd> dF_dt_; /**<  deformation tensor change rate */
    ElasticSolid &elastic_solid_;
    //----------------------------------------------------------------------
    //		for fluid-structure interaction (FSI)
    //----------------------------------------------------------------------
    StdLargeVec<Vecd> vel_ave_; /**<  fluid time-step averaged particle velocity */
    StdLargeVec<Vecd> acc_ave_; /**<  fluid time-step averaged particle acceleration */

    /** Return the Lagrange strain. */
    Matd getGreenLagrangeStrain(size_t particle_i);
    /** Computing principal strain - returns the principal strains in descending order (starting from the largest) */
    Vecd getPrincipalStrains(size_t particle_i);
    /** Computing von Mises equivalent strain from a static (constant) formulation. */
    Real getVonMisesStrain(size_t particle_i);
    /** Computing von Mises equivalent strain from a "dynamic" formulation. This depends on the Poisson's ratio (from commercial FEM software Help). */
    Real getVonMisesStrainDynamic(size_t particle_i, Real poisson);
    /** Computing von Mises strain for all particles. - "static" or "dynamic"*/
    StdLargeVec<Real> getVonMisesStrainVector(std::string strain_measure = "static");
    /** Computing maximum von Mises strain from all particles. - "static" or "dynamic" */
    Real getVonMisesStrainMax(std::string strain_measure = "static");
    /** Return the max principal strain. */
    Real getPrincipalStrainMax();
    /** get the Cauchy stress. */
    Matd getStressCauchy(size_t particle_i);
    /** get the PK2 stress. */
    Matd getStressPK2(size_t particle_i);
    /** Computing principal_stresses - returns the principal stresses in descending order (starting from the largest) */
    Vecd getPrincipalStresses(size_t particle_i);
    /** Computing von_Mises_stress - "Cauchy" or "PK2" decided based on the stress_measure_ */
    Real getVonMisesStress(size_t particle_i);
    /** Computing von Mises stress for all particles. - "Cauchy" or "PK2" decided based on the stress_measure_ */
    StdLargeVec<Real> getVonMisesStressVector();
    /** Computing maximum von Mises stress from all particles. - "Cauchy" or "PK2" decided based on the stress_measure_ */
    Real getVonMisesStressMax();
    Real getPrincipalStressMax();

    /** Computing displacement. */
    Vecd displacement(size_t particle_i);
    /** Return the displacement. */
    StdLargeVec<Vecd> getDisplacement();
    /** get the max displacement. */
    Real getMaxDisplacement();

    /**< Computing normal vector. */
    Vecd normal(size_t particle_i);
    /** get the normal vector. */
    StdLargeVec<Vecd> getNormal();

    /** relevant stress measure */
    std::string stress_measure_;

    /** Get wall average velocity when interacting with fluid. */
    virtual StdLargeVec<Vecd> *AverageVelocity() override { return &vel_ave_; };
    /** Get wall average acceleration when interacting with fluid. */
    virtual StdLargeVec<Vecd> *AverageAcceleration() override { return &acc_ave_; };

    /** Initialize the variables for elastic particle. */
    virtual void initializeOtherVariables() override;
    /** Return this pointer. */
    virtual ElasticSolidParticles *ThisObjectPtr() override { return this; };
};

/**
 * @class ShellParticles
 * @brief A group of particles with shell particle data.
 */
class ShellParticles : public ElasticSolidParticles
{
  public:
    ShellParticles(SPHBody &sph_body, ElasticSolid *elastic_solid);
    virtual ~ShellParticles(){};

    Real thickness_ref_;                      /**< Shell thickness. */
    StdLargeVec<Matd> transformation_matrix_; /**< initial transformation matrix from global to local coordinates */
    StdLargeVec<Real> thickness_;             /**< shell thickness */
    /**
     *	extra generalized coordinates in global coordinate
     */
    StdLargeVec<Vecd> pseudo_n_;      /**< current pseudo-normal vector */
    StdLargeVec<Vecd> dpseudo_n_dt_;  /**< pseudo-normal vector change rate */
    StdLargeVec<Vecd> dpseudo_n_d2t_; /**< pseudo-normal vector second order time derivation */
    /**
     *	extra generalized coordinate and velocity in local coordinate
     */
    StdLargeVec<Vecd> rotation_;        /**< rotation angle of the initial normal respective to each axis */
    StdLargeVec<Vecd> angular_vel_;     /**< angular velocity respective to each axis */
    StdLargeVec<Vecd> dangular_vel_dt_; /**< angular acceleration of respective to each axis*/
    /**
     *	extra deformation and deformation rate in local coordinate
     */
    StdLargeVec<Matd> F_bending_;     /**< bending deformation gradient	*/
    StdLargeVec<Matd> dF_bending_dt_; /**< bending deformation gradient change rate	*/
    /**
     *	extra stress for pair interaction in global coordinate
     */
    StdLargeVec<Vecd> global_shear_stress_; /**< global shear stress */
    StdLargeVec<Matd> global_stress_;       /**<  global stress for pair interaction */
    StdLargeVec<Matd> global_moment_;       /**<  global bending moment for pair interaction */
    /**
     *	extra stress for calculating von Mises stress of shell mid-surface
     */
    StdLargeVec<Matd> mid_surface_cauchy_stress_;
    /**
     *	extra scaling matrix fot numerical damping
     */
    StdLargeVec<Matd> numerical_damping_scaling_;

    /** get particle volume. */
    virtual Real ParticleVolume(size_t index_i) override { return Vol_[index_i] * thickness_[index_i]; }
    /** get particle mass. */
    virtual Real ParticleMass(size_t index_i) override { return mass_[index_i] * thickness_[index_i]; }
    /** Initialize variable for shell particles. */
    virtual void initializeOtherVariables() override;
    /** Return this pointer. */
    virtual ShellParticles *ThisObjectPtr() override { return this; };
};
} // namespace SPH
>>>>>>> a1331dda
#endif // SOLID_PARTICLES_H<|MERGE_RESOLUTION|>--- conflicted
+++ resolved
@@ -36,178 +36,6 @@
 #include "particle_generator_lattice.h"
 namespace SPH
 {
-<<<<<<< HEAD
-	/**
-	 *	pre-claimed classes
-	 */
-	class Solid;
-	class ElasticSolid;
-
-	/**
-	 * @class SolidParticles
-	 * @brief A group of particles with solid body particle data.
-	 */
-	class SolidParticles : public BaseParticles
-	{
-	public:
-		SolidParticles(SPHBody &sph_body, Solid *solid);
-		virtual ~SolidParticles(){};
-
-		StdLargeVec<Vecd> pos0_; /**< initial position */
-		StdLargeVec<Vecd> n_; DeviceVecd* n_device_;	 /**< normal direction */
-		StdLargeVec<Vecd> n0_;	 /**< initial normal direction */
-		StdLargeVec<Matd> B_;	 /**< configuration correction for linear reproducing */
-		Solid &solid_;
-
-		/** Get the kernel gradient in weak form. */
-		virtual Vecd getKernelGradient(size_t index_i, size_t index_j, Real dW_ijV_j, Vecd &e_ij) override;
-		/** Get wall average velocity when interacting with fluid. */
-		virtual StdLargeVec<Vecd> *AverageVelocity() { return &vel_; };
-		/** Get wall average acceleration when interacting with fluid. */
-		virtual StdLargeVec<Vecd> *AverageAcceleration() { return &acc_; };
-		/** Initialized variables for solid particles. */
-		virtual void initializeOtherVariables() override;
-		/** Return this pointer. */
-		virtual SolidParticles *ThisObjectPtr() override { return this; };
-
-        void allocateDeviceMemory() override;
-
-        void freeDeviceMemory() override;
-
-        void copyToDeviceMemory() override;
-
-        void copyFromDeviceMemory() override;
-    };
-
-	/**
-	 * @class ElasticSolidParticles
-	 * @brief A group of particles with elastic body particle data.
-	 */
-	class ElasticSolidParticles : public SolidParticles
-	{
-	public:
-		ElasticSolidParticles(SPHBody &sph_body, ElasticSolid *elastic_solid);
-		virtual ~ElasticSolidParticles(){};
-
-		StdLargeVec<Matd> F_;	  /**<  deformation tensor */
-		StdLargeVec<Matd> dF_dt_; /**<  deformation tensor change rate */
-		ElasticSolid &elastic_solid_;
-		//----------------------------------------------------------------------
-		//		for fluid-structure interaction (FSI)
-		//----------------------------------------------------------------------
-		StdLargeVec<Vecd> vel_ave_; /**<  fluid time-step averaged particle velocity */
-		StdLargeVec<Vecd> acc_ave_; /**<  fluid time-step averaged particle acceleration */
-
-		/** Return the Lagrange strain. */
-		Matd getGreenLagrangeStrain(size_t particle_i);
-		/** Computing principal strain - returns the principal strains in descending order (starting from the largest) */
-		Vecd getPrincipalStrains(size_t particle_i);
-		/** Computing von Mises equivalent strain from a static (constant) formulation. */
-		Real getVonMisesStrain(size_t particle_i);
-		/** Computing von Mises equivalent strain from a "dynamic" formulation. This depends on the Poisson's ratio (from commercial FEM software Help). */
-		Real getVonMisesStrainDynamic(size_t particle_i, Real poisson);
-		/** Computing von Mises strain for all particles. - "static" or "dynamic"*/
-		StdLargeVec<Real> getVonMisesStrainVector(std::string strain_measure = "static");
-		/** Computing maximum von Mises strain from all particles. - "static" or "dynamic" */
-		Real getVonMisesStrainMax(std::string strain_measure = "static");
-		/** Return the max principal strain. */
-		Real getPrincipalStrainMax();
-		/** get the Cauchy stress. */
-		Matd getStressCauchy(size_t particle_i);
-		/** get the PK2 stress. */
-		Matd getStressPK2(size_t particle_i);
-		/** Computing principal_stresses - returns the principal stresses in descending order (starting from the largest) */
-		Vecd getPrincipalStresses(size_t particle_i);
-		/** Computing von_Mises_stress - "Cauchy" or "PK2" decided based on the stress_measure_ */
-		Real getVonMisesStress(size_t particle_i);
-		/** Computing von Mises stress for all particles. - "Cauchy" or "PK2" decided based on the stress_measure_ */
-		StdLargeVec<Real> getVonMisesStressVector();
-		/** Computing maximum von Mises stress from all particles. - "Cauchy" or "PK2" decided based on the stress_measure_ */
-		Real getVonMisesStressMax();
-		Real getPrincipalStressMax();
-
-		/** Computing displacement. */
-		Vecd displacement(size_t particle_i);
-		/** Return the displacement. */
-		StdLargeVec<Vecd> getDisplacement();
-		/** get the max displacement. */
-		Real getMaxDisplacement();
-
-		/**< Computing normal vector. */
-		Vecd normal(size_t particle_i);
-		/** get the normal vector. */
-		StdLargeVec<Vecd> getNormal();
-
-		/** relevant stress measure */
-		std::string stress_measure_;
-
-		/** Get wall average velocity when interacting with fluid. */
-		virtual StdLargeVec<Vecd> *AverageVelocity() override { return &vel_ave_; };
-		/** Get wall average acceleration when interacting with fluid. */
-		virtual StdLargeVec<Vecd> *AverageAcceleration() override { return &acc_ave_; };
-
-		/** Initialize the variables for elastic particle. */
-		virtual void initializeOtherVariables() override;
-		/** Return this pointer. */
-		virtual ElasticSolidParticles *ThisObjectPtr() override { return this; };
-	};
-
-	/**
-	 * @class ShellParticles
-	 * @brief A group of particles with shell particle data.
-	 */
-	class ShellParticles : public ElasticSolidParticles
-	{
-	public:
-		ShellParticles(SPHBody &sph_body, ElasticSolid *elastic_solid);
-		virtual ~ShellParticles(){};
-
-		Real thickness_ref_;						/**< Shell thickness. */
-		StdLargeVec<Matd> transformation_matrix_; 	/**< initial transformation matrix from global to local coordinates */
-		StdLargeVec<Real> thickness_;			  	/**< shell thickness */
-		/**
-		 *	extra generalized coordinates in global coordinate
-		 */
-		StdLargeVec<Vecd> pseudo_n_;	  /**< current pseudo-normal vector */
-		StdLargeVec<Vecd> dpseudo_n_dt_;  /**< pseudo-normal vector change rate */
-		StdLargeVec<Vecd> dpseudo_n_d2t_; /**< pseudo-normal vector second order time derivation */
-		/**
-		 *	extra generalized coordinate and velocity in local coordinate
-		 */
-		StdLargeVec<Vecd> rotation_;		/**< rotation angle of the initial normal respective to each axis */
-		StdLargeVec<Vecd> angular_vel_;		/**< angular velocity respective to each axis */
-		StdLargeVec<Vecd> dangular_vel_dt_; /**< angular acceleration of respective to each axis*/
-		/**
-		 *	extra deformation and deformation rate in local coordinate
-		 */
-		StdLargeVec<Matd> F_bending_;	  /**< bending deformation gradient	*/
-		StdLargeVec<Matd> dF_bending_dt_; /**< bending deformation gradient change rate	*/
-		/**
-		 *	extra stress for pair interaction in global coordinate
-		 */
-		StdLargeVec<Vecd> global_shear_stress_; /**< global shear stress */
-		StdLargeVec<Matd> global_stress_;		/**<  global stress for pair interaction */
-		StdLargeVec<Matd> global_moment_;		/**<  global bending moment for pair interaction */
-		/**
-		 *	extra stress for calculating von Mises stress of shell mid-surface
-		 */
-		StdLargeVec<Matd> mid_surface_cauchy_stress_;
-		/**
-		 *	extra scaling matrix fot numerical damping
-		 */
-		StdLargeVec<Matd> numerical_damping_scaling_;
-
-		/** get particle volume. */
-		virtual Real ParticleVolume(size_t index_i) override { return Vol_[index_i] * thickness_[index_i]; }
-		/** get particle mass. */
-		virtual Real ParticleMass(size_t index_i) override { return mass_[index_i] * thickness_[index_i]; }
-		/** Initialize variable for shell particles. */
-		virtual void initializeOtherVariables() override;
-		/** Return this pointer. */
-		virtual ShellParticles *ThisObjectPtr() override { return this; };
-	};
-}
-=======
 /**
  *	pre-claimed classes
  */
@@ -225,7 +53,7 @@
     virtual ~SolidParticles(){};
 
     StdLargeVec<Vecd> pos0_; /**< initial position */
-    StdLargeVec<Vecd> n_;    /**< normal direction */
+    StdLargeVec<Vecd> n_; DeviceVecd* n_device_;    /**< normal direction */
     StdLargeVec<Vecd> n0_;   /**< initial normal direction */
     StdLargeVec<Matd> B_;    /**< configuration correction for linear reproducing */
     Solid &solid_;
@@ -238,6 +66,11 @@
     virtual void initializeOtherVariables() override;
     /** Return this pointer. */
     virtual SolidParticles *ThisObjectPtr() override { return this; };
+
+    void allocateDeviceMemory() override;
+    void freeDeviceMemory() override;
+    void copyToDeviceMemory() override;
+    void copyFromDeviceMemory() override;
 };
 
 /**
@@ -368,5 +201,4 @@
     virtual ShellParticles *ThisObjectPtr() override { return this; };
 };
 } // namespace SPH
->>>>>>> a1331dda
 #endif // SOLID_PARTICLES_H