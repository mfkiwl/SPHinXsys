#ifndef BASE_PARTICLES_HPP
#define BASE_PARTICLES_HPP

#include "base_particles.h"

namespace SPH
{
//=================================================================================================//
template <typename OwnerType>
void BaseParticles::checkReloadFileRead(OwnerType *owner)
{
    if (reload_xml_parser_.first_element_ == nullptr)
    {
        std::cout << "\n Error: the reload file is not read! \n";
        std::cout << "\n This error occurs in " << typeid(*owner).name() << '\n';
        exit(1);
    }
}
//=================================================================================================//
template <typename DataType, template <typename T> class VariableType>
DataType *BaseParticles::initializeVariable(VariableType<DataType> *variable, DataType initial_value)
{
    DataType *data_field = variable->DataField();
    for (size_t i = 0; i != variable->getDataSize(); ++i)
    {
        data_field[i] = initial_value;
    }
    return data_field;
}
//=================================================================================================//
template <typename DataType, template <typename T> class VariableType, class InitializationFunction>
DataType *BaseParticles::
    initializeVariable(VariableType<DataType> *variable, const InitializationFunction &initialization)
{
    DataType *data_field = initializeVariable(variable);
    for (size_t i = 0; i != variable->getDataSize(); ++i)
    {
        data_field[i] = initialization(i); // Here, function object is applied for initialization.
    }
    return data_field;
}
//=================================================================================================//
template <class DataType, typename... Args>
DataType *BaseParticles::
    addUniqueDiscreteVariable(const std::string &name, size_t data_size, Args &&...args)
{

    DiscreteVariable<DataType> *variable =
        unique_variable_ptrs_.createPtr<DiscreteVariable<DataType>>(name, data_size);
    initializeVariable(variable, std::forward<Args>(args)...);
    return variable->DataField();
}
//=================================================================================================//
<<<<<<< HEAD
=======
template <typename DataType>
SingularVariable<DataType> *BaseParticles::
    registerSingularVariable(const std::string &name, DataType initial_value)
{
    SingularVariable<DataType> *variable = findVariableByName<DataType>(all_singular_variables_, name);

    return variable != nullptr
               ? variable
               : addVariableToAssemble<DataType>(
                     all_singular_variables_, all_global_variable_ptrs_, name, initial_value);
}
//=================================================================================================//
template <typename DataType>
DataType *BaseParticles::getSingularVariableByName(const std::string &name)
{
    SingularVariable<DataType> *variable = findVariableByName<DataType>(all_singular_variables_, name);

    if (variable != nullptr)
    {
        return variable->ValueAddress();
    }

    std::cout << "\nError: the variable '" << name << "' is not registered!\n";
    std::cout << __FILE__ << ':' << __LINE__ << std::endl;
    return nullptr;

    return nullptr;
}
//=================================================================================================//
>>>>>>> 90f5b753
template <typename DataType, typename... Args>
DataType *BaseParticles::registerDiscreteVariable(const std::string &name,
                                                  size_t data_size, Args &&...args)
{
    DiscreteVariable<DataType> *variable = findVariableByName<DataType>(all_discrete_variables_, name);
    if (variable == nullptr)
    {
        variable = addVariableToAssemble<DataType>(all_discrete_variables_, all_discrete_variable_ptrs_,
                                                   name, data_size);
        initializeVariable(variable, std::forward<Args>(args)...);
    }
    return variable->DataField();
}
//=================================================================================================//
template <class DataType, typename... Args>
DataType *BaseParticles::addUniqueStateVariable(const std::string &name, Args &&...args)
{
    return addUniqueDiscreteVariable<DataType>(name, particles_bound_, std::forward<Args>(args)...);
}
//=================================================================================================//
template <typename DataType, typename... Args>
DataType *BaseParticles::registerStateVariable(const std::string &name, Args &&...args)
{

    constexpr int type_index = DataTypeIndex<DataType>::value;
    static_assert(DataTypeIndex<DataType>::value != DataTypeIndex<UnsignedInt>::value,
                  "\n Error: the data type UnsignedInt is not particle state variable!\n");

    DataType *data_field =
        registerDiscreteVariable<DataType>(name, particles_bound_, std::forward<Args>(args)...);

    std::get<type_index>(all_state_data_).push_back(data_field);

    return data_field;
}
//=================================================================================================//
template <typename DataType>
DataType *BaseParticles::registerStateVariableFrom(
    const std::string &new_name, const std::string &old_name)
{
    DiscreteVariable<DataType> *variable = findVariableByName<DataType>(all_discrete_variables_, old_name);

    if (variable == nullptr)
    {
        std::cout << "\nError: the old variable '" << old_name << "' is not registered!\n";
        std::cout << __FILE__ << ':' << __LINE__ << std::endl;
        exit(1);
    }

    DataType *old_data_field = variable->DataField();
    return registerStateVariable<DataType>(new_name, [&](size_t index)
                                           { return old_data_field[index]; });
}
//=================================================================================================//
template <typename DataType>
DataType *BaseParticles::registerStateVariableFrom(
    const std::string &name, const StdLargeVec<DataType> &geometric_data)
{
    DataType *data_field = registerStateVariable<DataType>(name);

    for (size_t i = 0; i != geometric_data.size(); ++i)
    {
        data_field[i] = geometric_data[i];
    }
    return data_field;
}
//=================================================================================================//
template <typename DataType>
DataType *BaseParticles::registerStateVariableFromReload(const std::string &name)
{
    DataType *data_field = registerStateVariable<DataType>(name);

    size_t index = 0;
    for (auto child = reload_xml_parser_.first_element_->FirstChildElement(); child; child = child->NextSiblingElement())
    {
        reload_xml_parser_.queryAttributeValue(child, name, data_field[index]);
        index++;
    }

    return data_field;
}
//=================================================================================================//
template <typename DataType>
DiscreteVariable<DataType> *BaseParticles::getVariableByName(const std::string &name)
{
    DiscreteVariable<DataType> *variable = findVariableByName<DataType>(all_discrete_variables_, name);
    if (variable == nullptr)
    {
        std::cout << "\nError: the variable '" << name << "' is not registered!\n";
        std::cout << __FILE__ << ':' << __LINE__ << std::endl;
        exit(1);
    }
    return variable;
}
//=================================================================================================//
template <typename DataType>
DataType *BaseParticles::getVariableDataByName(const std::string &name)
{
    DiscreteVariable<DataType> *variable = getVariableByName<DataType>(name);

    if (variable->DataField() == nullptr)
    {
        std::cout << "\nError: the variable '" << name << "' has not been allocated yet!\n";
        std::cout << __FILE__ << ':' << __LINE__ << std::endl;
        exit(1);
    }

    return variable->DataField();
}
//=================================================================================================//
template <typename DataType>
DataType *BaseParticles::registerSingularVariable(const std::string &name, DataType initial_value)
{
    SingularVariable<DataType> *variable = findVariableByName<DataType>(all_singular_variables_, name);

    return variable != nullptr
               ? variable->ValueAddress()
               : addVariableToAssemble<DataType>(all_singular_variables_,
                                                 all_global_variable_ptrs_, name, initial_value)
                     ->ValueAddress();
}
//=================================================================================================//
template <typename DataType>
DataType *BaseParticles::getSingularVariableByName(const std::string &name)
{
    SingularVariable<DataType> *variable = findVariableByName<DataType>(all_singular_variables_, name);

    if (variable != nullptr)
    {
        return variable->ValueAddress();
    }

    std::cout << "\nError: the variable '" << name << "' is not registered!\n";
    std::cout << __FILE__ << ':' << __LINE__ << std::endl;
    return nullptr;

    return nullptr;
}
//=================================================================================================//
template <typename DataType>
DiscreteVariable<DataType> *BaseParticles::
    addVariableToList(ParticleVariables &variable_set, const std::string &name)
{
    DiscreteVariable<DataType> *variable = findVariableByName<DataType>(all_discrete_variables_, name);

    if (variable != nullptr)
    {
        DiscreteVariable<DataType> *listed_variable = findVariableByName<DataType>(variable_set, name);

        if (listed_variable == nullptr)
        {
            constexpr int type_index = DataTypeIndex<DataType>::value;
            std::get<type_index>(variable_set).push_back(variable);
            return variable;
        }
    }
    else
    {
        std::cout << "\n Error: the variable '" << name << "' to write is not particle data!" << std::endl;
        std::cout << __FILE__ << ':' << __LINE__ << std::endl;
        exit(1);
    }
    return nullptr;
}
//=================================================================================================//
template <typename DataType>
void BaseParticles::addVariableToSort(const std::string &name)
{
    DiscreteVariable<DataType> *new_sortable =
        addVariableToList<DataType>(sortable_variables_, name);
    if (new_sortable != nullptr)
    {
        constexpr int type_index = DataTypeIndex<DataType>::value;
        DataType *data_field = new_sortable->DataField();
        std::get<type_index>(sortable_data_).push_back(data_field);
    }
}
//=================================================================================================//
template <typename DataType>
void BaseParticles::addVariableToWrite(const std::string &name)
{
    addVariableToList<DataType>(variables_to_write_, name);
}
//=================================================================================================//
template <typename DataType>
void BaseParticles::addVariableToRestart(const std::string &name)
{
    addVariableToList<DataType>(variables_to_restart_, name);
}
//=================================================================================================//
template <typename DataType>
void BaseParticles::addVariableToReload(const std::string &name)
{
    addVariableToList<DataType>(variables_to_reload_, name);
}
//=================================================================================================//
template <typename DataType, class ExecutionPolicy, typename... Args>
DataType *BaseParticles::registerDiscreteVariable(
    const ExecutionPolicy &execution_policy, size_t data_size, const std::string &name, Args &&...args)
{
    registerDiscreteVariable<DataType>(name, data_size, std::forward<Args>(args)...);
    return getVariableDataByName<DataType>(execution_policy, name);
}
//=================================================================================================//
template <typename DataType, typename... Args>
DataType *BaseParticles::
    registerStateVariable(const ParallelDevicePolicy &execution_policy, const std::string &name, Args &&...args)
{
    registerStateVariable<DataType>(name, std::forward<Args>(args)...);
    return getVariableDataByName<DataType>(execution_policy, name);
}
//=================================================================================================//
template <typename DataType>
DataType *BaseParticles::getVariableDataByName(const ParallelDevicePolicy &execution_policy, const std::string &name)
{
    DiscreteVariable<DataType> *variable = getVariableByName<DataType>(name);
    if (!variable->existDeviceDataField())
    {
        unique_variable_ptrs_.createPtr<DiscreteDeviceOnlyVariable<DataType>>(variable);
    }
    return variable->DeviceDataField();
}
//=================================================================================================//
template <typename DataType>
void BaseParticles::CopyParticleState::
operator()(DataContainerKeeper<AllocatedData<DataType>> &data_keeper, size_t index, size_t another_index)
{
    for (size_t i = 0; i != data_keeper.size(); ++i)
    {
        data_keeper[i][index] = data_keeper[i][another_index];
    }
}
//=================================================================================================//
template <typename DataType>
void BaseParticles::WriteAParticleVariableToXml::
operator()(DataContainerAddressKeeper<DiscreteVariable<DataType>> &variables)
{
    for (size_t i = 0; i != variables.size(); ++i)
    {
        size_t index = 0;
        DataType *data_field = variables[i]->DataField();
        for (auto child = xml_parser_.first_element_->FirstChildElement(); child; child = child->NextSiblingElement())
        {
            xml_parser_.setAttributeToElement(child, variables[i]->Name(), data_field[index]);
            index++;
        }
    }
}
//=================================================================================================//
template <typename DataType>
void BaseParticles::ReadAParticleVariableFromXml::
operator()(DataContainerAddressKeeper<DiscreteVariable<DataType>> &variables, BaseParticles *base_particles)
{
    for (size_t i = 0; i != variables.size(); ++i)
    {
        size_t index = 0;
        DataType *data_field = variables[i]->DataField() != nullptr
                                   ? variables[i]->DataField()
                                   : base_particles->initializeVariable<DataType>(variables[i]);
        for (auto child = xml_parser_.first_element_->FirstChildElement(); child; child = child->NextSiblingElement())
        {
            xml_parser_.queryAttributeValue(child, variables[i]->Name(), data_field[index]);
            index++;
        }
    }
}
//=================================================================================================//
} // namespace SPH
#endif // BASE_PARTICLES_HPP<|MERGE_RESOLUTION|>--- conflicted
+++ resolved
@@ -51,8 +51,6 @@
     return variable->DataField();
 }
 //=================================================================================================//
-<<<<<<< HEAD
-=======
 template <typename DataType>
 SingularVariable<DataType> *BaseParticles::
     registerSingularVariable(const std::string &name, DataType initial_value)
@@ -82,7 +80,6 @@
     return nullptr;
 }
 //=================================================================================================//
->>>>>>> 90f5b753
 template <typename DataType, typename... Args>
 DataType *BaseParticles::registerDiscreteVariable(const std::string &name,
                                                   size_t data_size, Args &&...args)
