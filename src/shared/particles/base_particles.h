/* -------------------------------------------------------------------------*
 *								SPHinXsys									*
 * -------------------------------------------------------------------------*
 * SPHinXsys (pronunciation: s'finksis) is an acronym from Smoothed Particle*
 * Hydrodynamics for industrial compleX systems. It provides C++ APIs for	*
 * physical accurate simulation and aims to model coupled industrial dynamic*
 * systems including fluid, solid, multi-body dynamics and beyond with SPH	*
 * (smoothed particle hydrodynamics), a meshless computational method using	*
 * particle discretization.													*
 *																			*
 * SPHinXsys is partially funded by German Research Foundation				*
 * (Deutsche Forschungsgemeinschaft) DFG HU1527/6-1, HU1527/10-1,			*
 *  HU1527/12-1 and HU1527/12-4												*
 *                                                                          *
 * Portions copyright (c) 2017-2022 Technical University of Munich and		*
 * the authors' affiliations.												*
 *                                                                          *
 * Licensed under the Apache License, Version 2.0 (the "License"); you may  *
 * not use this file except in compliance with the License. You may obtain a*
 * copy of the License at http://www.apache.org/licenses/LICENSE-2.0.       *
 *                                                                          *
 * ------------------------------------------------------------------------*/
/**
 * @file 	base_particles.h
 * @brief 	This is the base class of SPH particles. The basic data of the particles
 *			is saved in separated large vectors. Each derived class will introduce several extra
 * 			vectors for the new data. Note that there is no class of single particle.
 * @author	Chi Zhang, Chenxi Zhao and Xiangyu Hu
 */

#ifndef BASE_PARTICLES_H
#define BASE_PARTICLES_H

#include "base_data_package.h"
#include "base_material.h"
#include "base_variable.h"
#include "particle_sorting.h"
#include "sph_data_containers.h"
#include "xml_engine.h"

#include <fstream>

namespace SPH
{

class SPHBody;
class BaseMaterial;
class ParticleGenerator;
class BodySurface;
template <class ReturnType>
class BaseDynamics;

/**
 * @class BaseParticles
 * @brief Particles with essential (geometric and kinematic) data.
 * 		  There are three types of particles， all particles of a same type are saved with continuous memory segments.
 * 		  The first type is real particles whose states are updated by particle dynamics.
 * 		  One is buffer particles whose state are not updated by particle dynamics.
 * 		  Buffer particles are saved behind real particles.
 * 		  The global value of total_real_particles_ separate the real and buffer particles.
 * 		  They may be switched from real particles or switch to real particles.
 * 		  As the memory for both particles are continuous, such switch is achieved at the memory boundary sequentially.
 * 		  The basic idea is swap the data of the last real particle with the one will be switched particle,
 * 		  and then switch this swapped last particle as buffer particle by decrease the total_real_particles_ by one.
 * 		  Switch from buffer particle to real particle is easy. One just need to assign expect state to
 * 		  the first buffer particle and increase total_real_particles_ by one.
 * 		  The other is ghost particles whose states are updated according to
 * 		  boundary condition if their indices are included in the neighbor particle list.
 * 		  The ghost particles are saved behind the buffer particles.
 * 		  The global value of real_particles_bound_ separate the sum of real and buffer particles with ghost particles.
 * 		  The global value of total_ghost_particles_ indicates the total number of ghost particles in use.
 * 		  It will be initialized to zero before a time step.
 * 		  In SPHinXsys, the discrete variables (state of each particle) registered in general particle data
 *      (ParticleData) belong to a hierarchy of two layers.
 * 		  The first is for the basic physical states to describe the physical process.
 * 		  These variables are defined within the classes of particles.
 * 		  The second is for the local, dynamics-method-related variables, which are defined in specific methods,
 * 		  and are only used by the relevant methods. Generally, a discrete variable is defined
 *      and the corresponding data owned by one object so that other objects can use it by the function
 *      getVariableByName. A shared discrete variable can also be defined by several objects.
 *      In this case, the data is owned by BaseParticles within all_shared_data_ptrs_.
 */
class BaseParticles
{
  private:
    DataContainerUniquePtrAssemble<DiscreteVariable> all_discrete_variable_ptrs_;
    DataContainerUniquePtrAssemble<StdLargeVec> shared_particle_data_ptrs_;
    DataContainerUniquePtrAssemble<GlobalVariable> all_global_variable_ptrs_;
    UniquePtrsKeeper<BaseDynamics<void>> derived_particle_data_;

  public:
    explicit BaseParticles(SPHBody &sph_body, BaseMaterial *base_material);
    virtual ~BaseParticles(){};

    StdLargeVec<Vecd> pos_;       /**< Position */
    StdLargeVec<Vecd> vel_;       /**< Velocity */
    StdLargeVec<Vecd> acc_;       /**< Acceleration induced by pressure- or stress */
    StdLargeVec<Vecd> acc_prior_; /**< Other, such as gravity and viscous, accelerations computed before acc_ */

    StdLargeVec<Real> Vol_;              /**< Volumetric measure, also area and length of surface and linear particle */
    StdLargeVec<Real> rho_;              /**< Density */
    StdLargeVec<Real> mass_;             /**< Massive measure, also mass per-unit thickness and per-unit cross-section of surface and linear particle */
    StdLargeVec<int> surface_indicator_; /**< free surface indicator */
    //----------------------------------------------------------------------
    // Global information for defining particle groups
    //----------------------------------------------------------------------
    size_t total_real_particles_;
    size_t real_particles_bound_; /**< Maximum possible number of real particles. Also start index of ghost particles. */
    size_t total_ghost_particles_;

    SPHBody &getSPHBody() { return sph_body_; };
    BaseMaterial &getBaseMaterial() { return base_material_; };
    ParticleData &getAllParticleData() { return all_particle_data_; };
    /** initialize other variables after the particles are generated */
    virtual void initializeOtherVariables();
    //----------------------------------------------------------------------
    //		Generalized particle manipulation
    //----------------------------------------------------------------------
    void addBufferParticles(size_t buffer_size);
    void copyFromAnotherParticle(size_t index, size_t another_index);
    void updateFromAnotherParticle(size_t index, size_t another_index);
    size_t insertAGhostParticle(size_t index);
    void switchToBufferParticle(size_t index);
    //----------------------------------------------------------------------
    //		Parameterized management on generalized particle data
    //----------------------------------------------------------------------
    template <typename DataType>
    void registerVariable(StdLargeVec<DataType> &variable_addrs, const std::string &variable_name,
                          DataType initial_value = ZeroData<DataType>::value);
    template <typename DataType, class InitializationFunction>
    void registerVariable(StdLargeVec<DataType> &variable_addrs, const std::string &variable_name,
                          const InitializationFunction &initialization);
    template <typename DataType>
    StdLargeVec<DataType> *registerSharedVariable(const std::string &variable_name);
    template <typename DataType>
    StdLargeVec<DataType> *getVariableByName(const std::string &variable_name);
    ParticleVariables &AllDiscreteVariables() { return all_discrete_variables_; };

    template <typename DataType>
    DataType *registerGlobalVariable(const std::string &variable_name,
                                     DataType initial_value = ZeroData<DataType>::value);
    template <typename DataType>
    DataType *getGlobalVariableByName(const std::string &variable_name);
    //----------------------------------------------------------------------
    //		Manage subsets of particle variables
    //----------------------------------------------------------------------
    template <typename DataType>
    void addVariableToList(ParticleVariables &variable_set, const std::string &variable_name);
    template <typename DataType>
    void addVariableToWrite(const std::string &variable_name);
    template <typename DataType>
    void addVariableToRestart(const std::string &variable_name);
    inline const ParticleVariables &getVariablesToRestart() const { return variables_to_restart_; }
    template <typename DataType>
    void addVariableToReload(const std::string &variable_name);
    inline const ParticleVariables &getVariablesToReload() const { return variables_to_reload_; }

    template <class DerivedVariableMethod, class... Ts>
    void addDerivedVariableToWrite(Ts &&...);
    //----------------------------------------------------------------------
    //		Particle data for sorting
    //----------------------------------------------------------------------
    StdLargeVec<size_t> unsorted_id_; /**< the ids assigned just after particle generated. */
    StdLargeVec<size_t> sorted_id_;   /**< the sorted particle ids of particles from unsorted ids. */
    StdLargeVec<size_t> sequence_;    /**< the sequence referred for sorting. */
    ParticleData sortable_data_;
    ParticleVariables sortable_variables_;
    ParticleSorting particle_sorting_;

    template <typename DataType>
    void registerSortableVariable(const std::string &variable_name);
    template <typename SequenceMethod>
    void sortParticles(SequenceMethod &sequence_method);
    //----------------------------------------------------------------------
    //		Particle data ouput functions
    //----------------------------------------------------------------------
    template <typename OutStreamType>
    void writeParticlesToVtk(OutStreamType &output_stream);
    void writeParticlesToPltFile(std::ofstream &output_file);
    virtual void writeSurfaceParticlesToVtuFile(std::ostream &output_file, BodySurface &surface_particles);
    void resizeXmlDocForParticles(XmlEngine &xml_engine);
    void writeParticlesToXmlForRestart(std::string &filefullpath);
    void readParticleFromXmlForRestart(std::string &filefullpath);
    void writeToXmlForReloadParticle(std::string &filefullpath);
    void readFromXmlForReloadParticle(std::string &filefullpath);
    XmlEngine *getReloadXmlEngine() { return &reload_xml_engine_; };

    virtual BaseParticles *ThisObjectPtr() { return this; };
    /** Get the kernel gradient in weak form. */
    virtual Vecd getKernelGradient(size_t index, size_t index_j, Real dW_ijV_j, Vecd &e_ij)
    {
        return dW_ijV_j * e_ij;
    };
    //----------------------------------------------------------------------
    //		Relation relate volume, surface and linear particles
    //----------------------------------------------------------------------
    virtual Real ParticleVolume(size_t index) { return Vol_[index]; }
    virtual Real ParticleMass(size_t index) { return mass_[index]; }

  protected:
    SPHBody &sph_body_;
    std::string body_name_;
    BaseMaterial &base_material_;
    XmlEngine restart_xml_engine_;
    XmlEngine reload_xml_engine_;
    ParticleData all_particle_data_;
    ParticleVariables all_discrete_variables_;
    GlobalVariables all_global_variables_;
    ParticleVariables variables_to_write_;
    ParticleVariables variables_to_restart_;
    ParticleVariables variables_to_reload_;
    StdVec<BaseDynamics<void> *> derived_variables_;

    void addAParticleEntry(); /**< Add a particle entry to the particle array. */
    virtual void writePltFileHeader(std::ofstream &output_file);
    virtual void writePltFileParticleData(std::ofstream &output_file, size_t index);
    //----------------------------------------------------------------------
    //		Small structs for generalize particle operations
    //----------------------------------------------------------------------
    template <typename DataType>
    struct resizeParticleData
    {
        void operator()(ParticleData &particle_data, size_t new_size) const;
    };

    /** Add a particle data with default value. */
    template <typename DataType>
    struct addParticleDataWithDefaultValue
    {
        void operator()(ParticleData &particle_data) const;
    };

<<<<<<< HEAD
		SPHBody &getSPHBody() { return sph_body_; };
		/** initialize other variables  based one geometric variables and material */
		virtual void initializeOtherVariables();
		/** Add buffer particles. */
		void addBufferParticles(size_t buffer_size);
		/** Copy particle data from another particle with given index. */
		void copyFromAnotherParticle(size_t this_index, size_t another_index);
		/** Update states from another particle with given index. */
		void updateFromAnotherParticle(size_t this_index, size_t another_index);
		/** Insert a ghost particle with given real particle index. */
		size_t insertAGhostParticle(size_t index_i);
		/** Switch a real particle to buffer particle. */
		void switchToBufferParticle(size_t index_i);
		/** Write particle data in Vtk format for Paraview. */
		template <typename OutStreamType>
		void writeParticlesToVtk(OutStreamType &output_stream);
		/** Write particle data in PLT format for Tecplot. */
		void writeParticlesToPltFile(std::ofstream &output_file);
		/** Write only surface particle data in VTU format for Paraview. TODO: this should be generalized for body part by particles */
		virtual void writeSurfaceParticlesToVtuFile(std::ostream &output_file, BodySurface &surface_particles);
		/** Resize XML for particles. */
		void resizeXmlDocForParticles(XmlEngine &xml_engine);
		/** Write particle for restart in XML format. */
		void writeParticlesToXmlForRestart(std::string &filefullpath);
		/** Read particle for restart in XML format. */
		void readParticleFromXmlForRestart(std::string &filefullpath);
		/** Return the XML engine. */
		XmlEngine *getReloadXmlEngine() { return &reload_xml_engine_; };
		/** Write particle data in XML format for reload. */
		void writeToXmlForReloadParticle(std::string &filefullpath);
		/** Read particle data in XML format for reload. */
		void readFromXmlForReloadParticle(std::string &filefullpath);
		/** BaseParticle ptr. */
		virtual BaseParticles *ThisObjectPtr() { return this; };
		/** Return total particle acceleration. */
		virtual Vecd ParticleTotalAcceleration(size_t index_i) { return acc_[index_i] + acc_prior_[index_i]; }
		/** Return particle volume. */
		virtual Real ParticleVolume(size_t index_i) { return Vol_[index_i]; }
		/** Return particle mass. */
		virtual Real ParticleMass(size_t index_i) { return mass_[index_i]; }
=======
    template <typename DataType>
    struct copyParticleData
    {
        void operator()(ParticleData &particle_data, size_t index, size_t another_index) const;
    };
    //----------------------------------------------------------------------
    //		Assemble based generalize particle operations
    //----------------------------------------------------------------------
    DataAssembleOperation<resizeParticleData> resize_particle_data_;
    DataAssembleOperation<addParticleDataWithDefaultValue> add_particle_data_with_default_value_;
    DataAssembleOperation<copyParticleData> copy_particle_data_;
};
>>>>>>> 308d8ec4

/**
 * @struct WriteAParticleVariableToXml
 * @brief Define a operator for writing particle variable to XML format.
 */
struct WriteAParticleVariableToXml
{
    XmlEngine &xml_engine_;
    size_t &total_real_particles_;
    WriteAParticleVariableToXml(XmlEngine &xml_engine, size_t &total_real_particles)
        : xml_engine_(xml_engine), total_real_particles_(total_real_particles){};

    template <typename DataType>
    void operator()(const std::string &variable_name, StdLargeVec<DataType> &variable) const;
};

/**
 * @struct ReadAParticleVariableFromXml
 * @brief Define a operator for reading particle variable to XML format.
 */
struct ReadAParticleVariableFromXml
{
    XmlEngine &xml_engine_;
    size_t &total_real_particles_;
    ReadAParticleVariableFromXml(XmlEngine &xml_engine, size_t &total_real_particles)
        : xml_engine_(xml_engine), total_real_particles_(total_real_particles){};

    template <typename DataType>
    void operator()(const std::string &variable_name, StdLargeVec<DataType> &variable) const;
};

/**
 * @class BaseDerivedVariable
 * @brief computing displacement from current and initial particle position
 */
template <typename DataType>
class BaseDerivedVariable
{
  public:
    using DerivedDataType = DataType;
    std::string variable_name_;

    BaseDerivedVariable(SPHBody &sph_body, const std::string &variable_name);
    virtual ~BaseDerivedVariable(){};

  protected:
    StdLargeVec<DataType> derived_variable_;
};
} // namespace SPH
#endif // BASE_PARTICLES_H<|MERGE_RESOLUTION|>--- conflicted
+++ resolved
@@ -230,48 +230,6 @@
         void operator()(ParticleData &particle_data) const;
     };
 
-<<<<<<< HEAD
-		SPHBody &getSPHBody() { return sph_body_; };
-		/** initialize other variables  based one geometric variables and material */
-		virtual void initializeOtherVariables();
-		/** Add buffer particles. */
-		void addBufferParticles(size_t buffer_size);
-		/** Copy particle data from another particle with given index. */
-		void copyFromAnotherParticle(size_t this_index, size_t another_index);
-		/** Update states from another particle with given index. */
-		void updateFromAnotherParticle(size_t this_index, size_t another_index);
-		/** Insert a ghost particle with given real particle index. */
-		size_t insertAGhostParticle(size_t index_i);
-		/** Switch a real particle to buffer particle. */
-		void switchToBufferParticle(size_t index_i);
-		/** Write particle data in Vtk format for Paraview. */
-		template <typename OutStreamType>
-		void writeParticlesToVtk(OutStreamType &output_stream);
-		/** Write particle data in PLT format for Tecplot. */
-		void writeParticlesToPltFile(std::ofstream &output_file);
-		/** Write only surface particle data in VTU format for Paraview. TODO: this should be generalized for body part by particles */
-		virtual void writeSurfaceParticlesToVtuFile(std::ostream &output_file, BodySurface &surface_particles);
-		/** Resize XML for particles. */
-		void resizeXmlDocForParticles(XmlEngine &xml_engine);
-		/** Write particle for restart in XML format. */
-		void writeParticlesToXmlForRestart(std::string &filefullpath);
-		/** Read particle for restart in XML format. */
-		void readParticleFromXmlForRestart(std::string &filefullpath);
-		/** Return the XML engine. */
-		XmlEngine *getReloadXmlEngine() { return &reload_xml_engine_; };
-		/** Write particle data in XML format for reload. */
-		void writeToXmlForReloadParticle(std::string &filefullpath);
-		/** Read particle data in XML format for reload. */
-		void readFromXmlForReloadParticle(std::string &filefullpath);
-		/** BaseParticle ptr. */
-		virtual BaseParticles *ThisObjectPtr() { return this; };
-		/** Return total particle acceleration. */
-		virtual Vecd ParticleTotalAcceleration(size_t index_i) { return acc_[index_i] + acc_prior_[index_i]; }
-		/** Return particle volume. */
-		virtual Real ParticleVolume(size_t index_i) { return Vol_[index_i]; }
-		/** Return particle mass. */
-		virtual Real ParticleMass(size_t index_i) { return mass_[index_i]; }
-=======
     template <typename DataType>
     struct copyParticleData
     {
@@ -284,7 +242,6 @@
     DataAssembleOperation<addParticleDataWithDefaultValue> add_particle_data_with_default_value_;
     DataAssembleOperation<copyParticleData> copy_particle_data_;
 };
->>>>>>> 308d8ec4
 
 /**
  * @struct WriteAParticleVariableToXml
