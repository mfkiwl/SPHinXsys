/* ------------------------------------------------------------------------- *
 *                                SPHinXsys                                  *
 * ------------------------------------------------------------------------- *
 * SPHinXsys (pronunciation: s'finksis) is an acronym from Smoothed Particle *
 * Hydrodynamics for industrial compleX systems. It provides C++ APIs for    *
 * physical accurate simulation and aims to model coupled industrial dynamic *
 * systems including fluid, solid, multi-body dynamics and beyond with SPH   *
 * (smoothed particle hydrodynamics), a meshless computational method using  *
 * particle discretization.                                                  *
 *                                                                           *
 * SPHinXsys is partially funded by German Research Foundation               *
 * (Deutsche Forschungsgemeinschaft) DFG HU1527/6-1, HU1527/10-1,            *
 *  HU1527/12-1 and HU1527/12-4.                                             *
 *                                                                           *
 * Portions copyright (c) 2017-2023 Technical University of Munich and       *
 * the authors' affiliations.                                                *
 *                                                                           *
 * Licensed under the Apache License, Version 2.0 (the "License"); you may   *
 * not use this file except in compliance with the License. You may obtain a *
 * copy of the License at http://www.apache.org/licenses/LICENSE-2.0.        *
 *                                                                           *
 * ------------------------------------------------------------------------- */
/**
 * @file base_particles.h
 * @brief This is the base class of SPH particles containing data
 * and operation for all types of particles.
 * Note that there is no class of single particle.
 * TODO: It seems that I need to transfer the IO related functions to the IO classes.
 * TODO: Sorting related functions and data should be transferred to the sorting classes.
 * @author	Chi Zhang, Chenxi Zhao and Xiangyu Hu
 */

#ifndef BASE_PARTICLES_H
#define BASE_PARTICLES_H

#include "base_data_package.h"
#include "base_variable.h"
#include "particle_sorting.h"
#include "sph_data_containers.h"
#include "xml_parser.h"

#include <fstream>

namespace SPH
{

class SPHBody;
class BaseMaterial;
class BodySurface;

/**
 * @class BaseParticles
 * @brief Particles with essential (geometric and matter) data.
 * There are three groups of particles，all particles of a same type are saved with continuous memory segments.
 * The first is for real particles whose states are updated by particle dynamics.
 * One is buffer particles whose state are not updated by particle dynamics.
 * Buffer particles are saved behind real particles.
 * The global value of total_real_particles_ separate the real and buffer particles.
 * They may be switched from real particles or switch to real particles.
 * As the memory for both particles are continuous, such switch is achieved at the memory boundary sequentially.
 * The basic idea is swap the data of the last real particle with the one will be switched particle,
 * and then switch this swapped last particle as buffer particle by decrease the total_real_particles_ by one.
 * Switch from buffer particle to real particle is easy. One just need to assign expect state to
 * the first buffer particle and increase total_real_particles_ by one.
 * The third group is for ghost particles whose states are updated according to
 * boundary condition if their indices are included in the neighbor particle list.
 * Ghost particles whose states are updated according to
 * boundary condition if their indices are included in the neighbor particle list.
 * The ghost particles are saved behind the buffer particles in the form of one or more ghost bounds.
 * All particles are bounded by particle_bound_, which is the total number of particles in all types.
 * It will be initialized to zero before a time step.
 * In SPHinXsys, the discrete variables (state of each particle) registered in general particle data
 * (ParticleData) belong to a hierarchy of two layers.
 * The first is for the basic geometric and matter properties.
 * These variables are created of after particles are generated.
 * The second is for the local, dynamics-method-related variables, which are defined in specific methods,
 * and are only used by the relevant methods. Generally, a discrete variable is defined
 * and the corresponding data can use or redefined (with no change to the data) by other methods
 * using the function getVariableDataByName.
 */
class BaseParticles
{
  private:
    DataContainerUniquePtrAssemble<DiscreteVariable> all_discrete_variable_ptrs_;
<<<<<<< HEAD
    DataContainerUniquePtrAssemble<SingularVariable> all_global_variable_ptrs_;
    UniquePtrsKeeper<Entity> unregistered_variable_ptrs_;
=======
    DataContainerUniquePtrAssemble<SingleVariable> all_global_variable_ptrs_;
>>>>>>> 5005f2d2
    UniquePtrKeeper<ParticleSorting> particle_sort_ptr_keeper_;

  public:
    explicit BaseParticles(SPHBody &sph_body, BaseMaterial *base_material);
    virtual ~BaseParticles(){};
    SPHBody &getSPHBody() { return sph_body_; };
    BaseMaterial &getBaseMaterial() { return base_material_; };

    //----------------------------------------------------------------------
    // Global information for defining particle groups
    // total_real_particles_ gives the run-time total number of real particles.
    // real_particles_bound_ gives the maximum possible number of real particles
    // which is allowed in the computation.
    // particles_bound_ gives the total number of particles in all groups.
    //----------------------------------------------------------------------
  protected:
    size_t total_real_particles_;
    size_t real_particles_bound_;
    size_t particles_bound_;

  public:
    /** initialize basic variables after the particles generated by particle generator */
    virtual void initializeBasicParticleVariables();
    //----------------------------------------------------------------------
    // Generalized particle manipulation
    //----------------------------------------------------------------------
    size_t TotalRealParticles() { return total_real_particles_; };
    size_t RealParticlesBound() { return real_particles_bound_; };
    size_t ParticlesBound() { return particles_bound_; };
    void initializeAllParticlesBounds(size_t total_real_particles);
    void initializeAllParticlesBoundsFromReloadXml();
    void increaseAllParticlesBounds(size_t buffer_size);
    void copyFromAnotherParticle(size_t index, size_t another_index);
    size_t allocateGhostParticles(size_t ghost_size);
    void updateGhostParticle(size_t ghost_index, size_t index);
    void switchToBufferParticle(size_t index);
    void createRealParticleFrom(size_t index);
    //----------------------------------------------------------------------
    // Parameterized management on particle variables and data
    //----------------------------------------------------------------------
  private:
    template <typename DataType>
    DiscreteVariable<DataType> *addSharedVariable(const std::string &name);
    template <typename DataType>
    DataType *allocateVariable(DiscreteVariable<DataType> *variable);
    template <typename DataType>
    DataType *initializeVariable(DiscreteVariable<DataType> *variable, DataType initial_value = ZeroData<DataType>::value);
    template <typename DataType, class InitializationFunction>
    DataType *initializeVariable(DiscreteVariable<DataType> *variable, const InitializationFunction &initialization);

  public:
    template <typename DataType, typename... Args>
    DataType *addUnregisteredVariable(const std::string &name, Args &&...args);
    template <typename DataType, typename... Args>
    DataType *registerSharedVariable(const std::string &name, Args &&...args);
    template <typename DataType>
    DataType *registerSharedVariableFrom(const std::string &new_name, const std::string &old_name);
    template <typename DataType>
    DataType *registerSharedVariableFrom(const std::string &name, const StdLargeVec<DataType> &geometric_data);
    template <typename DataType>
    DataType *registerSharedVariableFromReload(const std::string &name);
    template <typename DataType>
    DiscreteVariable<DataType> *getVariableByName(const std::string &name);
    template <typename DataType>
    DataType *getVariableDataByName(const std::string &name);

    template <typename DataType>
    DataType *registerSingleVariable(const std::string &name,
                                     DataType initial_value = ZeroData<DataType>::value);
    template <typename DataType>
    DataType *getSingleVariableByName(const std::string &name);
    //----------------------------------------------------------------------
    // Manage subsets of particle variables
    //----------------------------------------------------------------------
    template <typename DataType>
    DiscreteVariable<DataType> *addVariableToList(ParticleVariables &variable_set, const std::string &name);
    template <typename DataType>
    void addVariableToWrite(const std::string &name);
    template <typename DataType>
    void addVariableToRestart(const std::string &name);
    inline const ParticleVariables &getVariablesToRestart() const { return variables_to_restart_; }
    template <typename DataType>
    void addVariableToReload(const std::string &name);
    inline const ParticleVariables &getVariablesToReload() const { return variables_to_reload_; }
    //----------------------------------------------------------------------
    // Particle data for sorting
    //----------------------------------------------------------------------
  protected:
    size_t *original_id_; /**< the original ids assigned just after particle is generated. */
    size_t *sorted_id_;   /**< the current sorted particle ids of particles from original ids. */
    size_t *sequence_;    /**< the sequence corresponding to particle position referred for sorting. */
    ParticleData sortable_data_;
    ParticleVariables sortable_variables_;
    ParticleSorting *particle_sorting_;

  public:
    template <typename DataType>
    void addVariableToSort(const std::string &name);
    template <typename SequenceMethod>
    void sortParticles(SequenceMethod &sequence_method);
    size_t *ParticleOriginalIds() { return original_id_; };
    size_t *ParticleSortedIds() { return sorted_id_; };
    size_t *ParticleSequences() { return sequence_; };
    ParticleData &SortableParticleData() { return sortable_data_; };
    ParticleVariables &SortableParticleVariables() { return sortable_variables_; };
    //----------------------------------------------------------------------
    // Particle data ouput functions
    //----------------------------------------------------------------------
    template <typename OutStreamType>
    void writeParticlesToVtk(OutStreamType &output_stream);
    void writeParticlesToPltFile(std::ofstream &output_file);
    void resizeXmlDocForParticles(XmlParser &xml_parser);
    void writeParticlesToXmlForRestart(std::string &filefullpath);
    void readParticleFromXmlForRestart(std::string &filefullpath);
    void writeToXmlForReloadParticle(std::string &filefullpath);
    XmlParser &readReloadXmlFile(const std::string &filefullpath);
    template <typename OwnerType>
    void checkReloadFileRead(OwnerType *owner);
    //----------------------------------------------------------------------
    // Function related to geometric variables and their relations
    //----------------------------------------------------------------------
    void registerPositionAndVolumetricMeasure(StdLargeVec<Vecd> &pos, StdLargeVec<Real> &Vol);
    void registerPositionAndVolumetricMeasureFromReload();
    Vecd *ParticlePositions() { return pos_; }
    Real *VolumetricMeasures() { return Vol_; }
    virtual Real ParticleVolume(size_t index) { return Vol_[index]; }
    virtual Real ParticleSpacing(size_t index) { return std::pow(Vol_[index], 1.0 / Real(Dimensions)); }

  protected:
    Vecd *pos_;  /**< Position */
    Real *Vol_;  /**< Volumetric measure, also area and length of surface and linear particle */
    Real *rho_;  /**< Density as a fundamental property of phyiscal matter */
    Real *mass_; /**< Mass as another fundamental property of physical matter */

    SPHBody &sph_body_;
    std::string body_name_;
    BaseMaterial &base_material_;
    XmlParser restart_xml_parser_;
    XmlParser reload_xml_parser_;
    ParticleData all_state_data_; /**< all discrete variable data except those on particle IDs  */
    ParticleVariables all_discrete_variables_;
    SingleVariables all_single_variables_;
    ParticleVariables variables_to_write_;
    ParticleVariables variables_to_restart_;
    ParticleVariables variables_to_reload_;
    bool is_reload_file_read_ = false;

    virtual void writePltFileHeader(std::ofstream &output_file);
    virtual void writePltFileParticleData(std::ofstream &output_file, size_t index);
    //----------------------------------------------------------------------
    // Small structs for generalize particle operations on
    // assembled variables and data sets
    //----------------------------------------------------------------------
  protected:
    struct CopyParticleState
    {
        template <typename DataType>
        void operator()(DataContainerKeeper<AllocatedData<DataType>> &data_keeper, size_t index, size_t another_index);
    };

    struct WriteAParticleVariableToXml
    {
        XmlParser &xml_parser_;
        WriteAParticleVariableToXml(XmlParser &xml_parser) : xml_parser_(xml_parser){};

        template <typename DataType>
        void operator()(DataContainerAddressKeeper<DiscreteVariable<DataType>> &variables);
    };

    struct ReadAParticleVariableFromXml
    {
        XmlParser &xml_parser_;
        ReadAParticleVariableFromXml(XmlParser &xml_parser) : xml_parser_(xml_parser){};

        template <typename DataType>
        void operator()(DataContainerAddressKeeper<DiscreteVariable<DataType>> &variables, BaseParticles *base_particles);
    };

    OperationOnDataAssemble<ParticleData, CopyParticleState> copy_particle_state_;
    OperationOnDataAssemble<ParticleVariables, WriteAParticleVariableToXml> write_restart_variable_to_xml_, write_reload_variable_to_xml_;
    OperationOnDataAssemble<ParticleVariables, ReadAParticleVariableFromXml> read_restart_variable_from_xml_;
};
} // namespace SPH
#endif // BASE_PARTICLES_H<|MERGE_RESOLUTION|>--- conflicted
+++ resolved
@@ -82,12 +82,8 @@
 {
   private:
     DataContainerUniquePtrAssemble<DiscreteVariable> all_discrete_variable_ptrs_;
-<<<<<<< HEAD
     DataContainerUniquePtrAssemble<SingularVariable> all_global_variable_ptrs_;
-    UniquePtrsKeeper<Entity> unregistered_variable_ptrs_;
-=======
-    DataContainerUniquePtrAssemble<SingleVariable> all_global_variable_ptrs_;
->>>>>>> 5005f2d2
+    UniquePtrsKeeper<BaseVariable> unique_discrete_variable_ptrs_;
     UniquePtrKeeper<ParticleSorting> particle_sort_ptr_keeper_;
 
   public:
@@ -140,7 +136,7 @@
 
   public:
     template <typename DataType, typename... Args>
-    DataType *addUnregisteredVariable(const std::string &name, Args &&...args);
+    DataType *addUniqueDiscreteVariable(const std::string &name, Args &&...args);
     template <typename DataType, typename... Args>
     DataType *registerSharedVariable(const std::string &name, Args &&...args);
     template <typename DataType>
