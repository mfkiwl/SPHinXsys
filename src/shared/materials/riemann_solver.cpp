#include "riemann_solver.h"
#include "base_material.h"

namespace SPH
{
	//=================================================================================================//
	Real NoRiemannSolver::DissipativePJump(const Real &u_jump)
	{
		return 0.0;
	}
	//=================================================================================================//
	Real NoRiemannSolver::DissipativeUJump(const Real &p_jump)
	{
		return 0.0;
	}
	//=================================================================================================//
	Real NoRiemannSolver::AverageP(const Real &p_i, const Real &p_j)
	{
		return (p_i * rho0c0_j_ + p_j * rho0c0_i_) * inv_rho0c0_sum_;
	}
	//=================================================================================================//
	Vecd NoRiemannSolver::AverageV(const Vecd &vel_i, const Vecd &vel_j)
	{
		return (vel_i * rho0c0_i_ + vel_j * rho0c0_j_) * inv_rho0c0_sum_;
	}
	//=================================================================================================//
	Real AcousticRiemannSolver::DissipativePJump(const Real &u_jump)
	{
		return rho0c0_geo_ave_ * u_jump * SMIN( Real(3) * SMAX(u_jump * inv_c_ave_, Real(0)), Real(1));
	}
	//=================================================================================================//
	Real AcousticRiemannSolver::DissipativeUJump(const Real &p_jump)
	{
		return p_jump * inv_rho0c0_ave_;
	}
	//=================================================================================================//
	Real DissipativeRiemannSolver::DissipativePJump(const Real &u_jump)
	{
		return rho0c0_geo_ave_ * u_jump;
	}
	//=================================================================================================//
<<<<<<< HEAD
	FluidState HLLCRiemannSolverInWeaklyCompressibleFluid::
		getInterfaceState(const FluidState &state_i, const FluidState &state_j, const Vecd &e_ij)
	{
		Real ul = -e_ij.dot(state_i.vel_);
		Real ur = -e_ij.dot(state_j.vel_);
		Real s_l = ul - fluid_i_.getSoundSpeed(state_i.p_, state_i.rho_);
		Real s_r = ur + fluid_j_.getSoundSpeed(state_j.p_, state_j.rho_);
		Real s_star = (state_j.rho_ * ur * (s_r - ur) + state_i.rho_ * ul * (ul - s_l) + state_i.p_ - state_j.p_) / (state_j.rho_ * (s_r - ur) + state_i.rho_ * (ul - s_l) + TinyReal);
		Real p_star = 0.0;
		Vecd v_star = Vecd::Zero();
		Real rho_star = 0.0;
		if (0.0 < s_l)
		{
			p_star = state_i.p_;
			v_star = state_i.vel_;
		}
		if (s_l <= 0.0 && 0.0 <= s_star)
		{
			p_star = state_i.p_ + state_i.rho_ * (s_l - ul) * (s_star - ul);
			v_star = state_i.vel_ - e_ij * (s_star - ul);
		}
		if (s_star <= 0.0 && 0.0 <= s_r)
		{
			p_star = state_i.p_ + state_i.rho_ * (s_l - ul) * (s_star - ul);
			v_star = state_j.vel_ - e_ij * (s_star - ur);
		}
		if (s_r < 0.0)
		{
			p_star = state_j.p_;
			v_star = state_j.vel_;
		}

		FluidState interface_state(rho_star, v_star, p_star);
		interface_state.vel_ = v_star;
		interface_state.p_ = p_star;

		return interface_state;
	}
	//=================================================================================================//
	FluidStarState HLLCRiemannSolverWithLimiterInWeaklyCompressibleFluid::
		getInterfaceState(const FluidState &state_i, const FluidState &state_j, const Vecd &e_ij)
	{
		Real ul = -e_ij.dot(state_i.vel_);
		Real ur = -e_ij.dot(state_j.vel_);
		Real s_l = ul - fluid_i_.getSoundSpeed(state_i.p_, state_i.rho_);
		Real s_r = ur + fluid_j_.getSoundSpeed(state_j.p_, state_j.rho_);
		Real s_star = (state_j.rho_ * ur * (s_r - ur) + state_i.rho_ * ul * (ul - s_l) + state_i.p_ - state_j.p_) / (state_j.rho_ * (s_r - ur) + state_i.rho_ * (ul - s_l) + TinyReal);
		Real p_star = 0.0;
		Vecd v_star = Vecd::Zero();
		if (0.0 < s_l)
		{
			p_star = state_i.p_;
			v_star = state_i.vel_;
		}
		if (s_l <= 0.0 && 0.0 <= s_star)
		{
			Real rho_ave = 2 * state_i.rho_ * state_j.rho_ / (state_i.rho_ + state_j.rho_);
			Real rho_cl = state_i.rho_ * fluid_i_.getSoundSpeed(state_i.p_, state_i.rho_);
			Real rho_cr = state_j.rho_ * fluid_j_.getSoundSpeed(state_j.p_, state_j.rho_);
			Real rho_clr = (rho_cl * state_i.rho_ + rho_cr * state_j.rho_) / (state_i.rho_ + state_j.rho_);
			p_star = 0.5 * (state_i.p_ + state_j.p_) + 0.5 * (SMIN(Real(3) * SMAX(rho_ave * (ul - ur), Real(0)), rho_clr) * (ul - ur) + s_star * (rho_cr - rho_cl));
			v_star = state_i.vel_ - e_ij * (s_star - ul);
		}
		if (s_star <= 0.0 && 0.0 <= s_r)
		{
			Real rho_ave = 2 * state_i.rho_ * state_j.rho_ / (state_i.rho_ + state_j.rho_);
			Real rho_cl = state_i.rho_ * fluid_i_.getSoundSpeed(state_i.p_, state_i.rho_);
			Real rho_cr = state_j.rho_ * fluid_j_.getSoundSpeed(state_j.p_, state_j.rho_);
			Real rho_clr = (rho_cl * state_i.rho_ + rho_cr * state_j.rho_) / (state_i.rho_ + state_j.rho_);
			p_star = 0.5 * (state_i.p_ + state_j.p_) + 0.5 * (SMIN(Real(3) * SMAX(rho_ave * (ul - ur), Real(0)), rho_clr) * (ul - ur) + s_star * (rho_cr - rho_cl));
			v_star = state_j.vel_ - e_ij * (s_star - ur);
		}
		if (s_r < 0.0)
		{
			p_star = state_j.p_;
			v_star = state_j.vel_;
		}

		FluidStarState interface_state(v_star, p_star);

		return interface_state;
	}
	//=================================================================================================//
	CompressibleFluidStarState HLLCRiemannSolver::
		getInterfaceState(const CompressibleFluidState &state_i, const CompressibleFluidState &state_j, const Vecd &e_ij)
	{
		Real ul = -e_ij.dot(state_i.vel_);
		Real ur = -e_ij.dot(state_j.vel_);
		Real s_l = ul - compressible_fluid_i_.getSoundSpeed(state_i.p_, state_i.rho_);
		Real s_r = ur + compressible_fluid_j_.getSoundSpeed(state_j.p_, state_j.rho_);
		Real s_star = (state_j.rho_ * ur * (s_r - ur) + state_i.rho_ * ul * (ul - s_l) + state_i.p_ - state_j.p_) / (state_j.rho_ * (s_r - ur) + state_i.rho_ * (ul - s_l));
		Real p_star = 0.0;
		Vecd v_star = Vecd::Zero();
		Real rho_star = 0.0;
		Real energy_star = 0.0;
		if (0.0 < s_l)
		{
			p_star = state_i.p_;
			v_star = state_i.vel_;
			rho_star = state_i.rho_;
			energy_star = state_i.E_;
		}
		if (s_l <= 0.0 && 0.0 <= s_star)
		{
			p_star = state_i.p_ + state_i.rho_ * (s_l - ul) * (s_star - ul);
			v_star = state_i.vel_ - e_ij * (s_star - ul);
			rho_star = state_i.rho_ * (s_l - ul) / (s_l - s_star);
			energy_star = state_i.rho_ * (s_l - ul) / (s_l - s_star) * (state_i.E_ / state_i.rho_ + (s_star - ul) * (s_star + state_i.p_ / state_i.rho_ / (s_l - ul)));
		}
		if (s_star <= 0.0 && 0.0 <= s_r)
		{
			p_star = state_i.p_ + state_i.rho_ * (s_l - ul) * (s_star - ul);
			v_star = state_j.vel_ - e_ij * (s_star - ur);
			rho_star = state_j.rho_ * (s_r - ur) / (s_r - s_star);
			energy_star = state_j.rho_ * (s_r - ur) / (s_r - s_star) * (state_j.E_ / state_j.rho_ + (s_star - ur) * (s_star + state_j.p_ / state_j.rho_ / (s_r - ur)));
		}
		if (s_r < 0.0)
		{
			p_star = state_j.p_;
			v_star = state_j.vel_;
			rho_star = state_j.rho_;
			energy_star = state_j.E_;
		}

		return CompressibleFluidStarState(rho_star, v_star, p_star, energy_star);
	}
	//=================================================================================================//
	CompressibleFluidStarState HLLCWithLimiterRiemannSolver::
		getInterfaceState(const CompressibleFluidState &state_i, const CompressibleFluidState &state_j, const Vecd &e_ij)
	{
		Real ul = -e_ij.dot(state_i.vel_);
		Real ur = -e_ij.dot(state_j.vel_);
		Real s_l = ul - compressible_fluid_i_.getSoundSpeed(state_i.p_, state_i.rho_);
		Real s_r = ur + compressible_fluid_j_.getSoundSpeed(state_j.p_, state_j.rho_);
		Real s_star = (state_j.rho_ * ur * (s_r - ur) + state_i.rho_ * ul * (ul - s_l) + state_i.p_ - state_j.p_) / (state_j.rho_ * (s_r - ur) + state_i.rho_ * (ul - s_l));
		Real p_star = 0.0;
		Vecd v_star = Vecd::Zero();
		Real rho_star = 0.0;
		Real energy_star = 0.0;
		if (0.0 < s_l)
		{
			p_star = state_i.p_;
			v_star = state_i.vel_;
			rho_star = state_i.rho_;
			energy_star = state_i.E_;
		}
		if (s_l <= 0.0 && 0.0 <= s_star)
		{
			Real rho_ave = 2 * state_i.rho_ * state_j.rho_ / (state_i.rho_ + state_j.rho_);
			Real rho_cl = state_i.rho_ * compressible_fluid_i_.getSoundSpeed(state_i.p_, state_i.rho_);
			Real rho_cr = state_j.rho_ * compressible_fluid_j_.getSoundSpeed(state_j.p_, state_j.rho_);
			Real rho_clr = (rho_cl * state_i.rho_ + rho_cr * state_j.rho_) / (state_i.rho_ + state_j.rho_);
			p_star = 0.5 * (state_i.p_ + state_j.p_) + 0.5 * (SMIN(Real(3) * SMAX(rho_ave * (ul - ur), Real(0)), rho_clr) * (ul - ur) + s_star * (rho_cr - rho_cl));
			v_star = state_i.vel_ - e_ij * (s_star - ul);
			rho_star = state_i.rho_ * (s_l - ul) / (s_l - s_star);
			energy_star = state_i.rho_ * (s_l - ul) / (s_l - s_star) * (state_i.E_ / state_i.rho_ + (s_star - ul) * (s_star + state_i.p_ / state_i.rho_ / (s_l - ul)));
		}
		if (s_star <= 0.0 && 0.0 <= s_r)
		{
			Real rho_ave = 2 * state_i.rho_ * state_j.rho_ / (state_i.rho_ + state_j.rho_);
			Real rho_cl = state_i.rho_ * compressible_fluid_i_.getSoundSpeed(state_i.p_, state_i.rho_);
			Real rho_cr = state_j.rho_ * compressible_fluid_j_.getSoundSpeed(state_j.p_, state_j.rho_);
			Real rho_clr = (rho_cl * state_i.rho_ + rho_cr * state_j.rho_) / (state_i.rho_ + state_j.rho_);
			p_star = 0.5 * (state_i.p_ + state_j.p_) + 0.5 * (SMIN(Real(3) * SMAX(rho_ave * (ul - ur), Real(0)), rho_clr) * (ul - ur) + s_star * (rho_cr - rho_cl));
			v_star = state_j.vel_ - e_ij * (s_star - ur);
			rho_star = state_j.rho_ * (s_r - ur) / (s_r - s_star);
			energy_star = state_j.rho_ * (s_r - ur) / (s_r - s_star) * (state_j.E_ / state_j.rho_ + (s_star - ur) * (s_star + state_j.p_ / state_j.rho_ / (s_r - ur)));
		}
		if (s_r < 0.0)
		{
			p_star = state_j.p_;
			v_star = state_j.vel_;
			rho_star = state_j.rho_;
			energy_star = state_j.E_;
		}

		return CompressibleFluidStarState(rho_star, v_star, p_star, energy_star);
	}
	//=================================================================================================//
=======
>>>>>>> 350ef8fc
}<|MERGE_RESOLUTION|>--- conflicted
+++ resolved
@@ -39,186 +39,4 @@
 		return rho0c0_geo_ave_ * u_jump;
 	}
 	//=================================================================================================//
-<<<<<<< HEAD
-	FluidState HLLCRiemannSolverInWeaklyCompressibleFluid::
-		getInterfaceState(const FluidState &state_i, const FluidState &state_j, const Vecd &e_ij)
-	{
-		Real ul = -e_ij.dot(state_i.vel_);
-		Real ur = -e_ij.dot(state_j.vel_);
-		Real s_l = ul - fluid_i_.getSoundSpeed(state_i.p_, state_i.rho_);
-		Real s_r = ur + fluid_j_.getSoundSpeed(state_j.p_, state_j.rho_);
-		Real s_star = (state_j.rho_ * ur * (s_r - ur) + state_i.rho_ * ul * (ul - s_l) + state_i.p_ - state_j.p_) / (state_j.rho_ * (s_r - ur) + state_i.rho_ * (ul - s_l) + TinyReal);
-		Real p_star = 0.0;
-		Vecd v_star = Vecd::Zero();
-		Real rho_star = 0.0;
-		if (0.0 < s_l)
-		{
-			p_star = state_i.p_;
-			v_star = state_i.vel_;
-		}
-		if (s_l <= 0.0 && 0.0 <= s_star)
-		{
-			p_star = state_i.p_ + state_i.rho_ * (s_l - ul) * (s_star - ul);
-			v_star = state_i.vel_ - e_ij * (s_star - ul);
-		}
-		if (s_star <= 0.0 && 0.0 <= s_r)
-		{
-			p_star = state_i.p_ + state_i.rho_ * (s_l - ul) * (s_star - ul);
-			v_star = state_j.vel_ - e_ij * (s_star - ur);
-		}
-		if (s_r < 0.0)
-		{
-			p_star = state_j.p_;
-			v_star = state_j.vel_;
-		}
-
-		FluidState interface_state(rho_star, v_star, p_star);
-		interface_state.vel_ = v_star;
-		interface_state.p_ = p_star;
-
-		return interface_state;
-	}
-	//=================================================================================================//
-	FluidStarState HLLCRiemannSolverWithLimiterInWeaklyCompressibleFluid::
-		getInterfaceState(const FluidState &state_i, const FluidState &state_j, const Vecd &e_ij)
-	{
-		Real ul = -e_ij.dot(state_i.vel_);
-		Real ur = -e_ij.dot(state_j.vel_);
-		Real s_l = ul - fluid_i_.getSoundSpeed(state_i.p_, state_i.rho_);
-		Real s_r = ur + fluid_j_.getSoundSpeed(state_j.p_, state_j.rho_);
-		Real s_star = (state_j.rho_ * ur * (s_r - ur) + state_i.rho_ * ul * (ul - s_l) + state_i.p_ - state_j.p_) / (state_j.rho_ * (s_r - ur) + state_i.rho_ * (ul - s_l) + TinyReal);
-		Real p_star = 0.0;
-		Vecd v_star = Vecd::Zero();
-		if (0.0 < s_l)
-		{
-			p_star = state_i.p_;
-			v_star = state_i.vel_;
-		}
-		if (s_l <= 0.0 && 0.0 <= s_star)
-		{
-			Real rho_ave = 2 * state_i.rho_ * state_j.rho_ / (state_i.rho_ + state_j.rho_);
-			Real rho_cl = state_i.rho_ * fluid_i_.getSoundSpeed(state_i.p_, state_i.rho_);
-			Real rho_cr = state_j.rho_ * fluid_j_.getSoundSpeed(state_j.p_, state_j.rho_);
-			Real rho_clr = (rho_cl * state_i.rho_ + rho_cr * state_j.rho_) / (state_i.rho_ + state_j.rho_);
-			p_star = 0.5 * (state_i.p_ + state_j.p_) + 0.5 * (SMIN(Real(3) * SMAX(rho_ave * (ul - ur), Real(0)), rho_clr) * (ul - ur) + s_star * (rho_cr - rho_cl));
-			v_star = state_i.vel_ - e_ij * (s_star - ul);
-		}
-		if (s_star <= 0.0 && 0.0 <= s_r)
-		{
-			Real rho_ave = 2 * state_i.rho_ * state_j.rho_ / (state_i.rho_ + state_j.rho_);
-			Real rho_cl = state_i.rho_ * fluid_i_.getSoundSpeed(state_i.p_, state_i.rho_);
-			Real rho_cr = state_j.rho_ * fluid_j_.getSoundSpeed(state_j.p_, state_j.rho_);
-			Real rho_clr = (rho_cl * state_i.rho_ + rho_cr * state_j.rho_) / (state_i.rho_ + state_j.rho_);
-			p_star = 0.5 * (state_i.p_ + state_j.p_) + 0.5 * (SMIN(Real(3) * SMAX(rho_ave * (ul - ur), Real(0)), rho_clr) * (ul - ur) + s_star * (rho_cr - rho_cl));
-			v_star = state_j.vel_ - e_ij * (s_star - ur);
-		}
-		if (s_r < 0.0)
-		{
-			p_star = state_j.p_;
-			v_star = state_j.vel_;
-		}
-
-		FluidStarState interface_state(v_star, p_star);
-
-		return interface_state;
-	}
-	//=================================================================================================//
-	CompressibleFluidStarState HLLCRiemannSolver::
-		getInterfaceState(const CompressibleFluidState &state_i, const CompressibleFluidState &state_j, const Vecd &e_ij)
-	{
-		Real ul = -e_ij.dot(state_i.vel_);
-		Real ur = -e_ij.dot(state_j.vel_);
-		Real s_l = ul - compressible_fluid_i_.getSoundSpeed(state_i.p_, state_i.rho_);
-		Real s_r = ur + compressible_fluid_j_.getSoundSpeed(state_j.p_, state_j.rho_);
-		Real s_star = (state_j.rho_ * ur * (s_r - ur) + state_i.rho_ * ul * (ul - s_l) + state_i.p_ - state_j.p_) / (state_j.rho_ * (s_r - ur) + state_i.rho_ * (ul - s_l));
-		Real p_star = 0.0;
-		Vecd v_star = Vecd::Zero();
-		Real rho_star = 0.0;
-		Real energy_star = 0.0;
-		if (0.0 < s_l)
-		{
-			p_star = state_i.p_;
-			v_star = state_i.vel_;
-			rho_star = state_i.rho_;
-			energy_star = state_i.E_;
-		}
-		if (s_l <= 0.0 && 0.0 <= s_star)
-		{
-			p_star = state_i.p_ + state_i.rho_ * (s_l - ul) * (s_star - ul);
-			v_star = state_i.vel_ - e_ij * (s_star - ul);
-			rho_star = state_i.rho_ * (s_l - ul) / (s_l - s_star);
-			energy_star = state_i.rho_ * (s_l - ul) / (s_l - s_star) * (state_i.E_ / state_i.rho_ + (s_star - ul) * (s_star + state_i.p_ / state_i.rho_ / (s_l - ul)));
-		}
-		if (s_star <= 0.0 && 0.0 <= s_r)
-		{
-			p_star = state_i.p_ + state_i.rho_ * (s_l - ul) * (s_star - ul);
-			v_star = state_j.vel_ - e_ij * (s_star - ur);
-			rho_star = state_j.rho_ * (s_r - ur) / (s_r - s_star);
-			energy_star = state_j.rho_ * (s_r - ur) / (s_r - s_star) * (state_j.E_ / state_j.rho_ + (s_star - ur) * (s_star + state_j.p_ / state_j.rho_ / (s_r - ur)));
-		}
-		if (s_r < 0.0)
-		{
-			p_star = state_j.p_;
-			v_star = state_j.vel_;
-			rho_star = state_j.rho_;
-			energy_star = state_j.E_;
-		}
-
-		return CompressibleFluidStarState(rho_star, v_star, p_star, energy_star);
-	}
-	//=================================================================================================//
-	CompressibleFluidStarState HLLCWithLimiterRiemannSolver::
-		getInterfaceState(const CompressibleFluidState &state_i, const CompressibleFluidState &state_j, const Vecd &e_ij)
-	{
-		Real ul = -e_ij.dot(state_i.vel_);
-		Real ur = -e_ij.dot(state_j.vel_);
-		Real s_l = ul - compressible_fluid_i_.getSoundSpeed(state_i.p_, state_i.rho_);
-		Real s_r = ur + compressible_fluid_j_.getSoundSpeed(state_j.p_, state_j.rho_);
-		Real s_star = (state_j.rho_ * ur * (s_r - ur) + state_i.rho_ * ul * (ul - s_l) + state_i.p_ - state_j.p_) / (state_j.rho_ * (s_r - ur) + state_i.rho_ * (ul - s_l));
-		Real p_star = 0.0;
-		Vecd v_star = Vecd::Zero();
-		Real rho_star = 0.0;
-		Real energy_star = 0.0;
-		if (0.0 < s_l)
-		{
-			p_star = state_i.p_;
-			v_star = state_i.vel_;
-			rho_star = state_i.rho_;
-			energy_star = state_i.E_;
-		}
-		if (s_l <= 0.0 && 0.0 <= s_star)
-		{
-			Real rho_ave = 2 * state_i.rho_ * state_j.rho_ / (state_i.rho_ + state_j.rho_);
-			Real rho_cl = state_i.rho_ * compressible_fluid_i_.getSoundSpeed(state_i.p_, state_i.rho_);
-			Real rho_cr = state_j.rho_ * compressible_fluid_j_.getSoundSpeed(state_j.p_, state_j.rho_);
-			Real rho_clr = (rho_cl * state_i.rho_ + rho_cr * state_j.rho_) / (state_i.rho_ + state_j.rho_);
-			p_star = 0.5 * (state_i.p_ + state_j.p_) + 0.5 * (SMIN(Real(3) * SMAX(rho_ave * (ul - ur), Real(0)), rho_clr) * (ul - ur) + s_star * (rho_cr - rho_cl));
-			v_star = state_i.vel_ - e_ij * (s_star - ul);
-			rho_star = state_i.rho_ * (s_l - ul) / (s_l - s_star);
-			energy_star = state_i.rho_ * (s_l - ul) / (s_l - s_star) * (state_i.E_ / state_i.rho_ + (s_star - ul) * (s_star + state_i.p_ / state_i.rho_ / (s_l - ul)));
-		}
-		if (s_star <= 0.0 && 0.0 <= s_r)
-		{
-			Real rho_ave = 2 * state_i.rho_ * state_j.rho_ / (state_i.rho_ + state_j.rho_);
-			Real rho_cl = state_i.rho_ * compressible_fluid_i_.getSoundSpeed(state_i.p_, state_i.rho_);
-			Real rho_cr = state_j.rho_ * compressible_fluid_j_.getSoundSpeed(state_j.p_, state_j.rho_);
-			Real rho_clr = (rho_cl * state_i.rho_ + rho_cr * state_j.rho_) / (state_i.rho_ + state_j.rho_);
-			p_star = 0.5 * (state_i.p_ + state_j.p_) + 0.5 * (SMIN(Real(3) * SMAX(rho_ave * (ul - ur), Real(0)), rho_clr) * (ul - ur) + s_star * (rho_cr - rho_cl));
-			v_star = state_j.vel_ - e_ij * (s_star - ur);
-			rho_star = state_j.rho_ * (s_r - ur) / (s_r - s_star);
-			energy_star = state_j.rho_ * (s_r - ur) / (s_r - s_star) * (state_j.E_ / state_j.rho_ + (s_star - ur) * (s_star + state_j.p_ / state_j.rho_ / (s_r - ur)));
-		}
-		if (s_r < 0.0)
-		{
-			p_star = state_j.p_;
-			v_star = state_j.vel_;
-			rho_star = state_j.rho_;
-			energy_star = state_j.E_;
-		}
-
-		return CompressibleFluidStarState(rho_star, v_star, p_star, energy_star);
-	}
-	//=================================================================================================//
-=======
->>>>>>> 350ef8fc
 }