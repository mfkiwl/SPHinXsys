/* ------------------------------------------------------------------------- *
 *                                SPHinXsys                                  *
 * ------------------------------------------------------------------------- *
 * SPHinXsys (pronunciation: s'finksis) is an acronym from Smoothed Particle *
 * Hydrodynamics for industrial compleX systems. It provides C++ APIs for    *
 * physical accurate simulation and aims to model coupled industrial dynamic *
 * systems including fluid, solid, multi-body dynamics and beyond with SPH   *
 * (smoothed particle hydrodynamics), a meshless computational method using  *
 * particle discretization.                                                  *
 *                                                                           *
 * SPHinXsys is partially funded by German Research Foundation               *
 * (Deutsche Forschungsgemeinschaft) DFG HU1527/6-1, HU1527/10-1,            *
 *  HU1527/12-1 and HU1527/12-4.                                             *
 *                                                                           *
 * Portions copyright (c) 2017-2023 Technical University of Munich and       *
 * the authors' affiliations.                                                *
 *                                                                           *
 * Licensed under the Apache License, Version 2.0 (the "License"); you may   *
 * not use this file except in compliance with the License. You may obtain a *
 * copy of the License at http://www.apache.org/licenses/LICENSE-2.0.        *
 *                                                                           *
 * ------------------------------------------------------------------------- */
/**
 * @file    base_local_dynamics.h
 * @brief 	This is for the base classes of local particle dynamics, which describe the
 * 			dynamics of a particle and it neighbors.
 * @author	Chi Zhang, Chenxi Zhao and Xiangyu Hu
 */

#ifndef BASE_LOCAL_DYNAMICS_H
#define BASE_LOCAL_DYNAMICS_H

#include "base_data_package.h"
#include "base_particle_dynamics.h"
#include "sph_data_containers.h"

namespace SPH
{
//----------------------------------------------------------------------
// Interaction type identifies
//----------------------------------------------------------------------
template <typename... InnerParameters>
class Inner; /**< Inner interaction: interaction within a body*/

template <typename... ContactParameters>
class Contact; /**< Contact interaction: interaction between a body with one or several another bodies */

class Boundary;        /**< Interaction with boundary */
class Wall;            /**< Interaction with wall boundary */
class Extended;        /**< An extened method of an interaction type */
class SpatialTemporal; /**< A interaction considering spatial temporal correlations */
class Dynamic;         /**< A dynamic interaction */

/**
 * @class BaseLocalDynamics
 * @brief The base class for all local particle dynamics.
 */
template <class DynamicsIdentifier>
class BaseLocalDynamics
{
  public:
    explicit BaseLocalDynamics(DynamicsIdentifier &identifier)
        : identifier_(identifier), sph_body_(identifier_.getSPHBody()),
          base_particles_(sph_body_.getBaseParticles()){};
    virtual ~BaseLocalDynamics(){};
    SPHBody &getSPHBody() { return sph_body_; };
    DynamicsIdentifier &getDynamicsIdentifier() { return identifier_; };
    virtual void setupDynamics(Real dt = 0.0) {}; // setup global parameters
  protected:
    DynamicsIdentifier &identifier_;
    SPHBody &sph_body_;
    BaseParticles &base_particles_;
};
using LocalDynamics = BaseLocalDynamics<SPHBody>;

/**
 * @class BaseLocalDynamicsReduce
 * @brief The base class for all local particle dynamics for reducing.
 */
template <typename Operation, class DynamicsIdentifier>
class BaseLocalDynamicsReduce : public BaseLocalDynamics<DynamicsIdentifier>
{
  public:
    explicit BaseLocalDynamicsReduce(DynamicsIdentifier &identifier)
        : BaseLocalDynamics<DynamicsIdentifier>(identifier),
          quantity_name_("ReducedQuantity"){};
    virtual ~BaseLocalDynamicsReduce(){};

    using ReturnType = decltype(Operation::reference_);
    ReturnType Reference() { return operation_.reference_; };
    std::string QuantityName() { return quantity_name_; };
    Operation &getOperation() { return operation_; };
    virtual ReturnType outputResult(ReturnType reduced_value) { return reduced_value; }

  protected:
    Operation operation_;
    std::string quantity_name_;
};
template <typename Operation>
using LocalDynamicsReduce = BaseLocalDynamicsReduce<Operation, SPHBody>;

/**
 * @class Average
 * @brief Derives class for computing particle-wise averages.
 */
template <class ReduceSumType>
class Average : public ReduceSumType
{
  public:
    template <class DynamicsIdentifier, typename... Args>
    Average(DynamicsIdentifier &identifier, Args &&... args)
        : ReduceSumType(identifier, std::forward<Args>(args)...){};
    virtual ~Average(){};
    using ReturnType = typename ReduceSumType::ReturnType;

    virtual ReturnType outputResult(ReturnType reduced_value)
    {
        ReturnType sum = ReduceSumType::outputResult(reduced_value);
        return sum / Real(this->getDynamicsIdentifier().SizeOfLoopRange());
    }
};

/**
 * @class ConstructorArgs
 * @brief Class template argument deduction (CTAD) for constructor arguments.
 * @details Note that the form "XXX" is not std::string type, so we need to use
 * std::string("XXX") to convert it to std::string type.
 */
template <typename BodyRelationType, typename... OtherArgs>
struct ConstructorArgs
{
    BodyRelationType &body_relation_;
    std::tuple<OtherArgs...> others_;
    SPHBody &getSPHBody() { return body_relation_.getSPHBody(); };
<<<<<<< HEAD
    ConstructorArgs(BodyRelationType &body_relation, OtherArgs... other_args)
        : body_relation_(body_relation), others_(other_args...){};
=======
    ConstructorArgs(BodyRelationType &body_relation, OtherArgs &&... other_args)
        : body_relation_(body_relation), others_(std::forward<OtherArgs>(other_args)...){};
>>>>>>> fa14df82
};

/**
 * @class ComplexInteraction
 * @brief A class that integrates multiple local dynamics.
 * Typically, it includes an inner interaction and one or
 * several contact interaction and boundary conditions.
 */
template <typename... T>
class ComplexInteraction;

template <typename... CommonParameters, template <typename... InteractionTypes> class LocalDynamicsName>
class ComplexInteraction<LocalDynamicsName<>, CommonParameters...>
{
  public:
    ComplexInteraction(){};

    void interaction(size_t index_i, Real dt = 0.0) {};
};

template <typename... CommonParameters, template <typename... InteractionTypes> class LocalDynamicsName,
          class FirstInteraction, class... OtherInteractions>
class ComplexInteraction<LocalDynamicsName<FirstInteraction, OtherInteractions...>, CommonParameters...>
    : public LocalDynamicsName<FirstInteraction, CommonParameters...>
{
  protected:
    ComplexInteraction<LocalDynamicsName<OtherInteractions...>, CommonParameters...> other_interactions_;

  public:
    template <class FirstParameterSet, typename... OtherParameterSets>
    explicit ComplexInteraction(FirstParameterSet &&first_parameter_set,
                                OtherParameterSets &&... other_parameter_sets)
        : LocalDynamicsName<FirstInteraction, CommonParameters...>(first_parameter_set),
          other_interactions_(std::forward<OtherParameterSets>(other_parameter_sets)...){};

    void interaction(size_t index_i, Real dt = 0.0)
    {
        LocalDynamicsName<FirstInteraction, CommonParameters...>::interaction(index_i, dt);
        other_interactions_.interaction(index_i, dt);
    };
};
} // namespace SPH
#endif // BASE_LOCAL_DYNAMICS_H<|MERGE_RESOLUTION|>--- conflicted
+++ resolved
@@ -108,7 +108,7 @@
 {
   public:
     template <class DynamicsIdentifier, typename... Args>
-    Average(DynamicsIdentifier &identifier, Args &&... args)
+    Average(DynamicsIdentifier &identifier, Args &&...args)
         : ReduceSumType(identifier, std::forward<Args>(args)...){};
     virtual ~Average(){};
     using ReturnType = typename ReduceSumType::ReturnType;
@@ -132,13 +132,8 @@
     BodyRelationType &body_relation_;
     std::tuple<OtherArgs...> others_;
     SPHBody &getSPHBody() { return body_relation_.getSPHBody(); };
-<<<<<<< HEAD
     ConstructorArgs(BodyRelationType &body_relation, OtherArgs... other_args)
         : body_relation_(body_relation), others_(other_args...){};
-=======
-    ConstructorArgs(BodyRelationType &body_relation, OtherArgs &&... other_args)
-        : body_relation_(body_relation), others_(std::forward<OtherArgs>(other_args)...){};
->>>>>>> fa14df82
 };
 
 /**
@@ -170,7 +165,7 @@
   public:
     template <class FirstParameterSet, typename... OtherParameterSets>
     explicit ComplexInteraction(FirstParameterSet &&first_parameter_set,
-                                OtherParameterSets &&... other_parameter_sets)
+                                OtherParameterSets &&...other_parameter_sets)
         : LocalDynamicsName<FirstInteraction, CommonParameters...>(first_parameter_set),
           other_interactions_(std::forward<OtherParameterSets>(other_parameter_sets)...){};
 
