/* ------------------------------------------------------------------------- *
 *                                SPHinXsys                                  *
 * ------------------------------------------------------------------------- *
 * SPHinXsys (pronunciation: s'finksis) is an acronym from Smoothed Particle *
 * Hydrodynamics for industrial compleX systems. It provides C++ APIs for    *
 * physical accurate simulation and aims to model coupled industrial dynamic *
 * systems including fluid, solid, multi-body dynamics and beyond with SPH   *
 * (smoothed particle hydrodynamics), a meshless computational method using  *
 * particle discretization.                                                  *
 *                                                                           *
 * SPHinXsys is partially funded by German Research Foundation               *
 * (Deutsche Forschungsgemeinschaft) DFG HU1527/6-1, HU1527/10-1,            *
 *  HU1527/12-1 and HU1527/12-4.                                             *
 *                                                                           *
 * Portions copyright (c) 2017-2023 Technical University of Munich and       *
 * the authors' affiliations.                                                *
 *                                                                           *
 * Licensed under the Apache License, Version 2.0 (the "License"); you may   *
 * not use this file except in compliance with the License. You may obtain a *
 * copy of the License at http://www.apache.org/licenses/LICENSE-2.0.        *
 *                                                                           *
 * ------------------------------------------------------------------------- */
/**
 * @file base_continuum_dynamics.h
 * @brief Collection of headers and types used by all continuum dynamics classes.
 * @author Shuaihao Zhang and Xiangyu Hu
 */
#ifndef BASE_CONTINUUM_DYNAMICS_H
#define BASE_CONTINUUM_DYNAMICS_H

#include "base_fluid_dynamics.h"
#include "continuum_particles.h"

namespace SPH
{
namespace continuum_dynamics
{
typedef DataDelegateContact<PlasticContinuumParticles, SolidParticles> FSIContactData;
/**
         * @class InteractionWithWall
         * @brief Base class adding interaction with wall to general relaxation process
         */
template <template <typename...> class BaseInteractionType>
class InteractionWithWall : public BaseInteractionType<FSIContactData>
{
  public:
    explicit InteractionWithWall(BaseContactRelation &wall_contact_relation)
        : BaseInteractionType<FSIContactData>(wall_contact_relation),
          wall_mass_device_(this->contact_particles_.size(), executionQueue.getQueue()),
          wall_vel_ave_device_(this->contact_particles_.size(), executionQueue.getQueue()),
          wall_force_ave_device_(this->contact_particles_.size(), executionQueue.getQueue()),
          wall_n_device_(this->contact_particles_.size(), executionQueue.getQueue())
    {
        for (size_t k = 0; k != this->contact_particles_.size(); ++k)
        {
            wall_vel_ave_.push_back(this->contact_particles_[k]->AverageVelocity());
            wall_force_ave_.push_back(this->contact_particles_[k]->AverageForce());
            wall_n_.push_back(&(this->contact_particles_[k]->n_));
            wall_mass_.push_back(&(this->contact_particles_[k]->mass_));
<<<<<<< HEAD

            // Device variables
            wall_mass_device_.at(k) = this->contact_particles_[k]->template getDeviceVariableByName<DeviceReal>("Mass");;
            wall_vel_ave_device_.at(k) = this->contact_particles_[k]->template getDeviceVariableByName<DeviceVecd>("Velocity");
            wall_force_ave_device_.at(k) = this->contact_particles_[k]->template getDeviceVariableByName<DeviceVecd>("Force");
            wall_n_device_.at(k) = this->contact_particles_[k]->template getDeviceVariableByName<DeviceVecd>("Normal");
=======
            wall_Vol_.push_back(&(this->contact_particles_[k]->Vol_));
>>>>>>> 3da67d84
        }
    };
    virtual ~InteractionWithWall(){};

  protected:
    StdVec<StdLargeVec<Vecd> *> wall_vel_ave_, wall_force_ave_, wall_n_;
<<<<<<< HEAD
    StdVec<StdLargeVec<Real> *> wall_mass_;

    StdSharedVec<DeviceReal*> wall_mass_device_;
    StdSharedVec<DeviceVecd*> wall_vel_ave_device_, wall_force_ave_device_, wall_n_device_;
=======
    StdVec<StdLargeVec<Real> *> wall_mass_, wall_Vol_;
>>>>>>> 3da67d84
};
} // namespace continuum_dynamics
} // namespace SPH
#endif // BASE_CONTINUUM_DYNAMICS_H<|MERGE_RESOLUTION|>--- conflicted
+++ resolved
@@ -47,6 +47,7 @@
     explicit InteractionWithWall(BaseContactRelation &wall_contact_relation)
         : BaseInteractionType<FSIContactData>(wall_contact_relation),
           wall_mass_device_(this->contact_particles_.size(), executionQueue.getQueue()),
+          wall_Vol_device_(this->contact_particles_.size(), executionQueue.getQueue()),
           wall_vel_ave_device_(this->contact_particles_.size(), executionQueue.getQueue()),
           wall_force_ave_device_(this->contact_particles_.size(), executionQueue.getQueue()),
           wall_n_device_(this->contact_particles_.size(), executionQueue.getQueue())
@@ -57,30 +58,24 @@
             wall_force_ave_.push_back(this->contact_particles_[k]->AverageForce());
             wall_n_.push_back(&(this->contact_particles_[k]->n_));
             wall_mass_.push_back(&(this->contact_particles_[k]->mass_));
-<<<<<<< HEAD
+            wall_Vol_.push_back(&(this->contact_particles_[k]->Vol_));
 
             // Device variables
             wall_mass_device_.at(k) = this->contact_particles_[k]->template getDeviceVariableByName<DeviceReal>("Mass");;
+            wall_Vol_device_.at(k) = this->contact_particles_[k]->template getDeviceVariableByName<DeviceReal>("Volume");;
             wall_vel_ave_device_.at(k) = this->contact_particles_[k]->template getDeviceVariableByName<DeviceVecd>("Velocity");
             wall_force_ave_device_.at(k) = this->contact_particles_[k]->template getDeviceVariableByName<DeviceVecd>("Force");
             wall_n_device_.at(k) = this->contact_particles_[k]->template getDeviceVariableByName<DeviceVecd>("Normal");
-=======
-            wall_Vol_.push_back(&(this->contact_particles_[k]->Vol_));
->>>>>>> 3da67d84
         }
     };
     virtual ~InteractionWithWall(){};
 
   protected:
     StdVec<StdLargeVec<Vecd> *> wall_vel_ave_, wall_force_ave_, wall_n_;
-<<<<<<< HEAD
-    StdVec<StdLargeVec<Real> *> wall_mass_;
+    StdVec<StdLargeVec<Real> *> wall_mass_, wall_Vol_;
 
-    StdSharedVec<DeviceReal*> wall_mass_device_;
+    StdSharedVec<DeviceReal*> wall_mass_device_, wall_Vol_device_;
     StdSharedVec<DeviceVecd*> wall_vel_ave_device_, wall_force_ave_device_, wall_n_device_;
-=======
-    StdVec<StdLargeVec<Real> *> wall_mass_, wall_Vol_;
->>>>>>> 3da67d84
 };
 } // namespace continuum_dynamics
 } // namespace SPH
