/* ------------------------------------------------------------------------- *
 *                                SPHinXsys                                  *
 * ------------------------------------------------------------------------- *
 * SPHinXsys (pronunciation: s'finksis) is an acronym from Smoothed Particle *
 * Hydrodynamics for industrial compleX systems. It provides C++ APIs for    *
 * physical accurate simulation and aims to model coupled industrial dynamic *
 * systems including fluid, solid, multi-body dynamics and beyond with SPH   *
 * (smoothed particle hydrodynamics), a meshless computational method using  *
 * particle discretization.                                                  *
 *                                                                           *
 * SPHinXsys is partially funded by German Research Foundation               *
 * (Deutsche Forschungsgemeinschaft) DFG HU1527/6-1, HU1527/10-1,            *
 *  HU1527/12-1 and HU1527/12-4.                                             *
 *                                                                           *
 * Portions copyright (c) 2017-2023 Technical University of Munich and       *
 * the authors' affiliations.                                                *
 *                                                                           *
 * Licensed under the Apache License, Version 2.0 (the "License"); you may   *
 * not use this file except in compliance with the License. You may obtain a *
 * copy of the License at http://www.apache.org/licenses/LICENSE-2.0.        *
 *                                                                           *
 * ------------------------------------------------------------------------- */
/**
 * @file 	execution_policy.h
 * @brief 	Here we define the execution policy relevant to parallel computing.
 * @details This analog of the standard library on the same functions.
 * @author	Xiangyu Hu and  Fabien Pean
 */

#ifndef EXECUTION_POLICY_H
#define EXECUTION_POLICY_H

namespace SPH
{
namespace execution
{
class SequencedPolicy
{
};

class UnsequencedPolicy
{
};

class ParallelPolicy
{
};

class ParallelUnsequencedPolicy
{
};

<<<<<<< HEAD
        class ParallelSYCLDevicePolicy {};

        inline constexpr auto seq = SequencedPolicy{};
        inline constexpr auto unseq = UnsequencedPolicy{};
        inline constexpr auto par = ParallelPolicy{};
        inline constexpr auto par_sycl = ParallelSYCLDevicePolicy{};
        inline constexpr auto par_unseq = ParallelUnsequencedPolicy{};
    }
}
=======
inline constexpr auto seq = SequencedPolicy{};
inline constexpr auto unseq = UnsequencedPolicy{};
inline constexpr auto par = ParallelPolicy{};
inline constexpr auto par_unseq = ParallelUnsequencedPolicy{};
} // namespace execution
} // namespace SPH
>>>>>>> a1331dda
#endif // EXECUTION_POLICY_H<|MERGE_RESOLUTION|>--- conflicted
+++ resolved
@@ -50,22 +50,15 @@
 {
 };
 
-<<<<<<< HEAD
-        class ParallelSYCLDevicePolicy {};
+class ParallelSYCLDevicePolicy
+{
+};
 
-        inline constexpr auto seq = SequencedPolicy{};
-        inline constexpr auto unseq = UnsequencedPolicy{};
-        inline constexpr auto par = ParallelPolicy{};
-        inline constexpr auto par_sycl = ParallelSYCLDevicePolicy{};
-        inline constexpr auto par_unseq = ParallelUnsequencedPolicy{};
-    }
-}
-=======
 inline constexpr auto seq = SequencedPolicy{};
 inline constexpr auto unseq = UnsequencedPolicy{};
 inline constexpr auto par = ParallelPolicy{};
+inline constexpr auto par_sycl = ParallelSYCLDevicePolicy{};
 inline constexpr auto par_unseq = ParallelUnsequencedPolicy{};
 } // namespace execution
 } // namespace SPH
->>>>>>> a1331dda
 #endif // EXECUTION_POLICY_H