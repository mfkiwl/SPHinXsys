--- conflicted
+++ resolved
@@ -43,171 +43,6 @@
 
 namespace SPH
 {
-<<<<<<< HEAD
-	/**
-	 * @class GlobalStaticVariables
-	 * @brief A place to put all global variables
-	 */
-	class GlobalStaticVariables
-	{
-	public:
-		explicit GlobalStaticVariables(){};
-		virtual ~GlobalStaticVariables(){};
-
-		/** the physical time is global value for all dynamics */
-		static inline Real physical_time_ = 0.0;
-	};
-
-	/**
-	 * @class BaseDynamics
-	 * @brief The base class for all dynamics
-	 * This class contains only the interface functions available
-	 * for all dynamics. An specific implementation should be realized.
-	 */
-	template <class ReturnType = void>
-	class BaseDynamics : public GlobalStaticVariables
-	{
-	public:
-		BaseDynamics(SPHBody &sph_body)
-			: sph_body_(sph_body), is_newly_updated_(false){};
-		virtual ~BaseDynamics(){};
-		bool checkNewlyUpdated() { return is_newly_updated_; };
-		void setNotNewlyUpdated() { is_newly_updated_ = false; };
-
-		void setUpdated()
-		{
-			sph_body_.setNewlyUpdated();
-			is_newly_updated_ = true;
-		};
-
-		/** There is the interface functions for computing. */
-		virtual ReturnType exec(Real dt = 0.0) = 0;
-
-	private:
-		SPHBody &sph_body_;
-		bool is_newly_updated_;
-	};
-
-	/**
-	 * @class DataDelegateBase
-	 * @brief empty base class for mixin template.
-	 */
-	class DataDelegateEmptyBase
-	{
-	public:
-		explicit DataDelegateEmptyBase(SPHBody &sph_body){};
-		virtual ~DataDelegateEmptyBase(){};
-	};
-
-	/**
-	 * @class DataDelegateSimple
-	 * @brief prepare data for simple particle dynamics.
-	 */
-	template <class ParticlesType = BaseParticles>
-	class DataDelegateSimple
-	{
-	public:
-		explicit DataDelegateSimple(SPHBody &sph_body)
-			: particles_(DynamicCast<ParticlesType>(this, &sph_body.getBaseParticles())),
-			  sorted_id_(sph_body.getBaseParticles().sorted_id_),
-			  unsorted_id_(sph_body.getBaseParticles().unsorted_id_){};
-		virtual ~DataDelegateSimple(){};
-		ParticlesType *getParticles() { return particles_; };
-
-	protected:
-		ParticlesType *particles_;
-		StdLargeVec<size_t> &sorted_id_;
-		StdLargeVec<size_t> &unsorted_id_;
-	};
-
-	/**
-	 * @class DataDelegateInner
-	 * @brief prepare data for inner particle dynamics
-	 */
-	template <class ParticlesType = BaseParticles,
-			  class BaseDataDelegateType = DataDelegateSimple<ParticlesType>>
-	class DataDelegateInner : public BaseDataDelegateType
-	{
-	public:
-		explicit DataDelegateInner(BaseInnerRelation &inner_relation)
-			: BaseDataDelegateType(inner_relation.getSPHBody()),
-			  inner_configuration_(inner_relation.inner_configuration_),
-              inner_configuration_device_(inner_relation.inner_configuration_device_) {};
-		virtual ~DataDelegateInner(){};
-
-    protected:
-        /** inner configuration of the designated body */
-		ParticleConfiguration &inner_configuration_;
-        SharedPtr<StdSharedVec<NeighborhoodDevice>> inner_configuration_device_;
-    };
-
-	/**
-	 * @class DataDelegateContact
-	 * @brief prepare data for contact particle dynamics
-	 */
-	template <class ParticlesType = BaseParticles,
-			  class ContactParticlesType = BaseParticles,
-			  class BaseDataDelegateType = DataDelegateSimple<ParticlesType>>
-	class DataDelegateContact : public BaseDataDelegateType
-	{
-	public:
-		explicit DataDelegateContact(BaseContactRelation &body_contact_relation);
-		virtual ~DataDelegateContact(){};
-		void addExtraContactRelation(SPHBody &this_body, BaseContactRelation &extra_contact_relation);
-
-	protected:
-		SPHBodyVector contact_bodies_;
-		StdVec<ContactParticlesType *> contact_particles_;
-		/** Configurations for particle interaction between bodies. */
-		StdVec<ParticleConfiguration *> contact_configuration_;
-        SharedPtr<StdSharedVec<NeighborhoodDevice*>> contact_configuration_device_;
-	};
-
-	/**
-	 * @class DataDelegateComplex
-	 * @brief prepare data for complex particle dynamics
-	 */
-	template <class ParticlesType = BaseParticles,
-			  class ContactParticlesType = BaseParticles>
-	class DataDelegateComplex : public DataDelegateInner<ParticlesType>,
-								public DataDelegateContact<ParticlesType, ContactParticlesType, DataDelegateEmptyBase>
-	{
-	public:
-		explicit DataDelegateComplex(ComplexRelation &complex_relation)
-			: DataDelegateInner<ParticlesType>(complex_relation.getInnerRelation()),
-			  DataDelegateContact<ParticlesType, ContactParticlesType, DataDelegateEmptyBase>(complex_relation.getContactRelation()){};
-		virtual ~DataDelegateComplex(){};
-	};
-
-	/**
-	 * @class BaseInteractionComplex
-	 * @brief Abstract base class for general complex interaction dynamics
-	 */
-	template <class InteractionInnerType, class ContactDataType>
-	class BaseInteractionComplex : public InteractionInnerType, public ContactDataType
-	{
-	public:
-		// template for different combination of constructing body relations
-		template <typename... Args>
-		BaseInteractionComplex(BaseContactRelation &contact_relation,
-							   BaseInnerRelation &inner_relation, Args &&...args)
-			: InteractionInnerType(inner_relation, std::forward<Args>(args)...),
-			  ContactDataType(contact_relation){};
-		template <typename... Args>
-		BaseInteractionComplex(ComplexRelation &complex_relation, Args &&...args)
-			: BaseInteractionComplex(complex_relation.getContactRelation(),
-									 complex_relation.getInnerRelation(), std::forward<Args>(args)...){};
-		template <typename... Args>
-		BaseInteractionComplex(BaseContactRelation &extra_contact_relation,
-							   ComplexRelation &complex_relation, Args &&...args)
-			: BaseInteractionComplex(complex_relation, std::forward<Args>(args)...)
-		{
-			this->addExtraContactRelation(this->sph_body_, extra_contact_relation);
-		};
-		virtual ~BaseInteractionComplex(){};
-	};
-}
-=======
 /**
  * @class GlobalStaticVariables
  * @brief A place to put all global variables
@@ -295,12 +130,14 @@
   public:
     explicit DataDelegateInner(BaseInnerRelation &inner_relation)
         : BaseDataDelegateType(inner_relation.getSPHBody()),
-          inner_configuration_(inner_relation.inner_configuration_){};
+          inner_configuration_(inner_relation.inner_configuration_)
+          inner_configuration_device_(inner_relation.inner_configuration_device_) {};
     virtual ~DataDelegateInner(){};
 
   protected:
     /** inner configuration of the designated body */
     ParticleConfiguration &inner_configuration_;
+    SharedPtr<StdSharedVec<NeighborhoodDevice>> inner_configuration_device_;
 };
 
 /**
@@ -322,6 +159,7 @@
     StdVec<ContactParticlesType *> contact_particles_;
     /** Configurations for particle interaction between bodies. */
     StdVec<ParticleConfiguration *> contact_configuration_;
+    SharedPtr<StdSharedVec<NeighborhoodDevice*>> contact_configuration_device_;
 };
 
 /**
@@ -368,5 +206,4 @@
     virtual ~BaseInteractionComplex(){};
 };
 } // namespace SPH
->>>>>>> a1331dda
 #endif // BASE_PARTICLE_DYNAMICS_H