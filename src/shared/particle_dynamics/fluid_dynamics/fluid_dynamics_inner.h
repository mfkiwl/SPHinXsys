--- conflicted
+++ resolved
@@ -40,534 +40,8 @@
 #include "riemann_solver.h"
 #include "weakly_compressible_fluid.h"
 
-#include "execution_selector.hpp"
-#include "device_executable.hpp"
-
 namespace SPH
 {
-<<<<<<< HEAD
-	namespace fluid_dynamics
-	{
-		typedef DataDelegateSimple<FluidParticles> FluidDataSimple;
-		typedef DataDelegateInner<FluidParticles> FluidDataInner;
-
-		/**
-		 * @class FluidInitialCondition
-		 * @brief  Set initial condition for a fluid body.
-		 * This is a abstract class to be override for case specific initial conditions
-		 */
-		class FluidInitialCondition : public LocalDynamics, public FluidDataSimple
-		{
-		public:
-			explicit FluidInitialCondition(SPHBody &sph_body);
-			virtual ~FluidInitialCondition(){};
-
-		protected:
-			StdLargeVec<Vecd> &pos_, &vel_;
-		};
-
-        class BaseDensitySummationInnerKernel {
-        public:
-            BaseDensitySummationInnerKernel(NeighborhoodDevice* inner_configuration, FluidParticles* particles,
-                                            DeviceReal rho0, DeviceReal invSigma0) :
-                inner_configuration_(inner_configuration), rho_(particles->rho_device_),
-                rho_sum_(particles->rho_sum_device_), mass_(particles->mass_device_),
-                rho0_(rho0), inv_sigma0_(invSigma0) {}
-        protected:
-            NeighborhoodDevice* inner_configuration_;
-            DeviceReal *rho_, *rho_sum_, *mass_;
-            DeviceReal rho0_, inv_sigma0_;
-        };
-
-		/**
-		 * @class BaseDensitySummationInner
-		 * @brief Base class for computing density by summation
-		 */
-		class BaseDensitySummationInner : public LocalDynamics, public FluidDataInner
-		{
-		public:
-			explicit BaseDensitySummationInner(BaseInnerRelation &inner_relation);
-			virtual ~BaseDensitySummationInner(){};
-			void update(size_t index_i, Real dt = 0.0);
-
-		protected:
-			StdLargeVec<Real> &rho_, &rho_sum_, &mass_;
-			Real rho0_, inv_sigma0_;
-		};
-
-        class DensitySummationInnerKernel : public BaseDensitySummationInnerKernel {
-        public:
-            template<class ...Args>
-            DensitySummationInnerKernel(DeviceReal W0, Args ...baseArgs) :
-                BaseDensitySummationInnerKernel(std::forward<Args>(baseArgs)...),  W0_(W0) {}
-
-            template<class RealT, class NeighborhoodType>
-            static void interaction(size_t index_i, Real dt, NeighborhoodType* inner_configuration, RealT W0,
-                                    RealT* rho_sum, RealT rho0, RealT inv_sigma0) {
-                RealT sigma = W0;
-                const auto& inner_neighborhood = inner_configuration[index_i];
-                for (size_t n = 0; n != inner_neighborhood.current_size(); ++n)
-                    sigma += inner_neighborhood.W_ij_[n];
-                rho_sum[index_i] = sigma * rho0 * inv_sigma0;
-            }
-
-            void interaction(size_t index_i, Real dt = 0.0) {
-                interaction(index_i, dt, inner_configuration_, W0_, rho_sum_, rho0_, inv_sigma0_);
-            }
-
-        private:
-            DeviceReal W0_;
-        };
-
-		/**
-		 * @class DensitySummationInner
-		 * @brief  computing density by summation
-		 */
-		class DensitySummationInner : public BaseDensitySummationInner
-		{
-		public:
-			explicit DensitySummationInner(BaseInnerRelation &inner_relation);
-			virtual ~DensitySummationInner(){};
-
-			inline void interaction(size_t index_i, Real dt = 0.0);
-
-            auto& getDeviceProxy() {
-                return device_proxy;
-            }
-
-		protected:
-			Real W0_;
-
-            ExecutionProxy<DensitySummationInner, DensitySummationInnerKernel> device_proxy;
-		};
-
-		/**
-		 * @class DensitySummationInnerAdaptive
-		 * @brief  computing density by summation with variable smoothing length
-		 */
-		class DensitySummationInnerAdaptive : public BaseDensitySummationInner
-		{
-		public:
-			explicit DensitySummationInnerAdaptive(BaseInnerRelation &inner_relation);
-			virtual ~DensitySummationInnerAdaptive(){};
-
-			inline void interaction(size_t index_i, Real dt = 0.0);
-
-		protected:
-			SPHAdaptation &sph_adaptation_;
-			Kernel &kernel_;
-			StdLargeVec<Real> &h_ratio_;
-		};
-
-		/**
-		 * @class BaseViscousAccelerationInner
-		 * @brief Base class for the viscosity force induced acceleration
-		 */
-		class BaseViscousAccelerationInner : public LocalDynamics, public FluidDataInner
-		{
-		public:
-			explicit BaseViscousAccelerationInner(BaseInnerRelation &inner_relation);
-			virtual ~BaseViscousAccelerationInner(){};
-
-		protected:
-			StdLargeVec<Real> &rho_;
-			StdLargeVec<Vecd> &vel_, &acc_prior_;
-			Real mu_;
-			Real smoothing_length_;
-		};
-
-		/**
-		 * @class ViscousAccelerationInner
-		 * @brief  the viscosity force induced acceleration
-		 */
-		class ViscousAccelerationInner : public BaseViscousAccelerationInner
-		{
-		public:
-			explicit ViscousAccelerationInner(BaseInnerRelation &inner_relation)
-				: BaseViscousAccelerationInner(inner_relation){};
-			virtual ~ViscousAccelerationInner(){};
-
-			inline void interaction(size_t index_i, Real dt = 0.0);
-		};
-
-		/**
-		 * @class AngularConservativeViscousAccelerationInner
-		 * @brief the viscosity force induced acceleration, a formulation for conserving
-		 * angular momentum, to be tested for its practical applications.
-		 */
-		class AngularConservativeViscousAccelerationInner : public BaseViscousAccelerationInner
-		{
-		public:
-			explicit AngularConservativeViscousAccelerationInner(BaseInnerRelation &inner_relation)
-				: BaseViscousAccelerationInner(inner_relation){};
-			virtual ~AngularConservativeViscousAccelerationInner(){};
-
-			inline void interaction(size_t index_i, Real dt = 0.0);
-		};
-
-		/**
-		 * @class TransportVelocityCorrectionInner
-		 * @brief transport velocity correction
-		 */
-		class TransportVelocityCorrectionInner : public LocalDynamics, public FluidDataInner
-		{
-		public:
-			explicit TransportVelocityCorrectionInner(BaseInnerRelation &inner_relation, Real coefficient = 0.2);
-			virtual ~TransportVelocityCorrectionInner(){};
-
-			inline void interaction(size_t index_i, Real dt = 0.0);
-
-		protected:
-			StdLargeVec<Vecd> &pos_;
-			StdLargeVec<int> &surface_indicator_;
-			Real smoothing_length_sqr_;
-			const Real coefficient_;
-		};
-
-		/**
-		 * @class TransportVelocityCorrectionInner
-		 * @brief transport velocity correction
-		 */
-		class TransportVelocityCorrectionInnerAdaptive : public LocalDynamics, public FluidDataInner
-		{
-		public:
-			explicit TransportVelocityCorrectionInnerAdaptive(BaseInnerRelation &inner_relation, Real coefficient = 0.2);
-			virtual ~TransportVelocityCorrectionInnerAdaptive(){};
-
-			inline void interaction(size_t index_i, Real dt = 0.0);
-
-		protected:
-			SPHAdaptation &sph_adaptation_;
-			StdLargeVec<Vecd> &pos_;
-			StdLargeVec<int> &surface_indicator_;
-			Real smoothing_length_sqr_;
-			const Real coefficient_;
-		};
-
-        template<class FluidT>
-        class AcousticTimeStepSizeKernel {
-        public:
-            explicit AcousticTimeStepSizeKernel(FluidParticles* particles) : rho_(particles->rho_device_),
-                                                    p_(particles->p_device_), vel_(particles->vel_device_),
-                                                    fluid_(*dynamic_cast<FluidT*>(&particles->fluid_)) {}
-
-            template<class RealT, class Vec, class FluidType, class SoundSpeedFunc, class NormVecdFunc>
-            static RealT reduce(size_t index_i, Real dt, FluidType&& fluid, RealT* p, RealT* rho, Vec* vel,
-                               SoundSpeedFunc&& getSoundSpeed, NormVecdFunc&& norm) {
-                return getSoundSpeed(fluid, p[index_i], rho[index_i]) + norm(vel[index_i]);
-            }
-
-            Real reduce(size_t index_i, Real dt = 0.0) const {
-                return reduce(index_i, dt, fluid_, p_, rho_, vel_,
-                              [](const FluidT& fluid, DeviceReal p_i, DeviceReal rho_i) {
-                                    return fluid.getSoundSpeed_Device(p_i, rho_i);
-                              },
-                              [](const DeviceVecd& vel) {
-                                    return sycl::length(vel);
-                              });
-            }
-
-        private:
-            DeviceReal *rho_, *p_;
-            DeviceVecd *vel_;
-            FluidT fluid_;
-        };
-
-		/**
-		 * @class AcousticTimeStepSize
-		 * @brief Computing the acoustic time step size
-		 */
-		class AcousticTimeStepSize : public LocalDynamicsReduce<Real, ReduceMax>, public FluidDataSimple
-		{
-		public:
-			explicit AcousticTimeStepSize(SPHBody &sph_body, Real acousticCFL = 0.6);
-			virtual ~AcousticTimeStepSize(){};
-			Real reduce(size_t index_i, Real dt = 0.0);
-			virtual Real outputResult(Real reduced_value) override;
-
-            auto& getDeviceProxy() {
-                return device_proxy;
-            }
-
-		protected:
-			Fluid &fluid_;
-			StdLargeVec<Real> &rho_, &p_;
-			StdLargeVec<Vecd> &vel_;
-			Real smoothing_length_min_;
-			Real acousticCFL_;
-
-        private:
-            ExecutionProxy<AcousticTimeStepSize, AcousticTimeStepSizeKernel<WeaklyCompressibleFluid>> device_proxy;
-		};
-
-        using namespace execution;
-
-        class AdvectionTimeStepSizeForImplicitViscosityKernel {
-        public:
-            AdvectionTimeStepSizeForImplicitViscosityKernel(BaseParticles* particles): vel_(particles->vel_device_) {}
-
-            template<class Vec, class SquareNormFunction>
-            static Real reduce(size_t index_i, Real dt, Vec* vel, SquareNormFunction&& squareNorm) {
-                return squareNorm(vel[index_i]);
-            }
-
-            Real reduce(size_t index_i, Real dt = 0.0) const {
-                return reduce(index_i, dt, vel_, [](const DeviceVecd& vel){
-                    return sycl::dot(vel, vel);
-                });
-            }
-
-        private:
-            DeviceVecd* vel_;
-        };
-
-		/**
-		 * @class AdvectionTimeStepSizeForImplicitViscosity
-		 * @brief Computing the advection time step size when viscosity is handled implicitly
-		 */
-		class AdvectionTimeStepSizeForImplicitViscosity
-			: public LocalDynamicsReduce<Real, ReduceMax>,
-			  public FluidDataSimple
-		{
-		public:
-			explicit AdvectionTimeStepSizeForImplicitViscosity(
-				SPHBody &sph_body, Real U_max, Real advectionCFL = 0.25);
-			virtual ~AdvectionTimeStepSizeForImplicitViscosity(){};
-			Real reduce(size_t index_i, Real dt = 0.0);
-			virtual Real outputResult(Real reduced_value) override;
-
-		protected:
-			StdLargeVec<Vecd> &vel_;
-			Real smoothing_length_min_;
-			Real advectionCFL_;
-
-            ExecutionProxy<AdvectionTimeStepSizeForImplicitViscosity,
-                    AdvectionTimeStepSizeForImplicitViscosityKernel> device_proxy;
-
-        public:
-            auto& getDeviceProxy() {
-                return device_proxy;
-            }
-
-            using Proxy = decltype(device_proxy);
-		};
-
-		/**
-		 * @class AdvectionTimeStepSize
-		 * @brief Computing the advection time step size
-		 */
-		class AdvectionTimeStepSize : public AdvectionTimeStepSizeForImplicitViscosity
-		{
-		public:
-			explicit AdvectionTimeStepSize(SPHBody &sph_body, Real U_max, Real advectionCFL = 0.25);
-			virtual ~AdvectionTimeStepSize(){};
-			Real reduce(size_t index_i, Real dt = 0.0);
-
-		protected:
-			Fluid &fluid_;
-		};
-
-		/**
-		 * @class VorticityInner
-		 * @brief  compute vorticity in the fluid field
-		 */
-		class VorticityInner : public LocalDynamics, public FluidDataInner
-		{
-		public:
-			explicit VorticityInner(BaseInnerRelation &inner_relation);
-			virtual ~VorticityInner(){};
-
-			inline void interaction(size_t index_i, Real dt = 0.0);
-
-		protected:
-			StdLargeVec<Vecd> &vel_;
-			StdLargeVec<AngularVecd> vorticity_;
-		};
-
-        template<class FluidT>
-        class BaseIntegrationKernel {
-        public:
-            BaseIntegrationKernel(FluidParticles *particles) : fluid_(particles->fluid_.ReferenceDensity(),
-                                                                      particles->fluid_.ReferenceSoundSpeed(),
-                                                                      particles->fluid_.ReferenceViscosity()),
-                                                    rho_(particles->rho_device_), p_(particles->p_device_),
-                                                    drho_dt_(particles->drho_dt_device_), pos_(particles->pos_device_),
-                                                    vel_(particles->vel_device_), acc_(particles->acc_device_),
-                                                    acc_prior_(particles->acc_prior_device_) {}
-        protected:
-            FluidT fluid_;
-            DeviceReal *rho_, *p_, *drho_dt_;
-            DeviceVecd *pos_, *vel_, *acc_, *acc_prior_;
-        };
-
-		/**
-		 * @class BaseIntegration
-		 * @brief Pure abstract base class for all fluid relaxation schemes
-		 */
-		class BaseIntegration : public LocalDynamics, public FluidDataInner
-		{
-		public:
-			explicit BaseIntegration(BaseInnerRelation &inner_relation);
-			virtual ~BaseIntegration(){};
-
-		protected:
-			Fluid &fluid_;
-			StdLargeVec<Real> &rho_, &p_, &drho_dt_;
-			StdLargeVec<Vecd> &pos_, &vel_, &acc_, &acc_prior_;
-		};
-
-        template<class RiemannSolverType>
-        class BaseIntegration1stHalfKernel : public BaseIntegrationKernel<WeaklyCompressibleFluid> {
-        public:
-            BaseIntegration1stHalfKernel(FluidParticles* particles, NeighborhoodDevice* inner_configuration,
-                                         const RiemannSolverType& riemannSolver) :
-                                        BaseIntegrationKernel<WeaklyCompressibleFluid>(particles),
-                                        riemann_solver_(this->fluid_, this->fluid_),
-                                        inner_configuration_(inner_configuration){}
-
-            template<class RealT, class Vec, class FluidType, class PressureFunc>
-            static void initialization(size_t index_i, Real dt, RealT* rho, const RealT *drho_dt, RealT *p, Vec* pos,
-                                Vec *vel, FluidType&& fluid, PressureFunc&& getPressure) {
-                rho[index_i] += drho_dt[index_i] * dt * 0.5;
-                p[index_i] = getPressure(fluid, rho[index_i]);
-                pos[index_i] += vel[index_i] * dt * 0.5;
-            }
-
-            template<class Vec>
-            static void update(size_t index_i, Real dt, Vec *vel, const Vec *acc_prior, const Vec *acc) {
-                vel[index_i] += (acc_prior[index_i] + acc[index_i]) * dt;
-            }
-
-            template<class RealT, class Vec, class NeighborhoodType, class RiemannSolver>
-            static void interaction(size_t index_i, Real dt, RealT *p, RealT *rho, RealT *drho_dt, Vec* acc,
-                                    NeighborhoodType* inner_configuration, RiemannSolver&& riemann_solver) {
-                auto acceleration = VecdZero<Vec>();
-                RealT rho_dissipation(0);
-                const auto &inner_neighborhood = inner_configuration[index_i];
-                for (size_t n = 0; n < inner_neighborhood.current_size(); ++n)
-                {
-                    const auto& index_j = inner_neighborhood.j_[n];
-                    const auto& dW_ijV_j = inner_neighborhood.dW_ijV_j_[n];
-                    const auto &e_ij = inner_neighborhood.e_ij_[n];
-
-                    acceleration -= (p[index_i] + p[index_j]) * dW_ijV_j * e_ij;
-                    rho_dissipation += riemann_solver.DissipativeUJump(p[index_i] - p[index_j]) * dW_ijV_j;
-                }
-                acc[index_i] += acceleration / rho[index_i];
-                drho_dt[index_i] = rho_dissipation * rho[index_i];
-            }
-
-            void initialization(size_t index_i, Real dt = 0.0) {
-                initialization(index_i, dt, rho_, drho_dt_, p_, pos_, vel_, fluid_, [](const auto& fluid, DeviceReal rho) {
-                    return fluid.getPressure_Device(rho);
-                });
-            }
-
-            void update(size_t index_i, Real dt = 0.0) {
-                update(index_i, dt, vel_, acc_prior_, acc_);
-            }
-
-            void interaction(size_t index_i, Real dt = 0.0) {
-                interaction(index_i, dt, p_, rho_, drho_dt_, acc_, inner_configuration_, riemann_solver_);
-            }
-
-        protected:
-            RiemannSolverType riemann_solver_;
-            NeighborhoodDevice* inner_configuration_;
-        };
-
-		/**
-		 * @class BaseIntegration1stHalf
-		 * @brief Template class for pressure relaxation scheme with the Riemann solver
-		 * as template variable
-		 */
-		template <class RiemannSolverType>
-		class BaseIntegration1stHalf : public BaseIntegration
-		{
-		public:
-			explicit BaseIntegration1stHalf(BaseInnerRelation &inner_relation);
-			virtual ~BaseIntegration1stHalf(){};
-			RiemannSolverType riemann_solver_;
-			void initialization(size_t index_i, Real dt = 0.0);
-
-			inline void interaction(size_t index_i, Real dt = 0.0);
-
-			void update(size_t index_i, Real dt = 0.0);
-
-            using DeviceKernel = BaseIntegration1stHalfKernel<RiemannSolverType>;
-
-		protected:
-			virtual Vecd computeNonConservativeAcceleration(size_t index_i);
-		};
-		using Integration1stHalf = BaseIntegration1stHalf<NoRiemannSolver>;
-		/** define the mostly used pressure relaxation scheme using Riemann solver */
-		using Integration1stHalfRiemann = BaseIntegration1stHalf<AcousticRiemannSolver>;
-		using Integration1stHalfDissipativeRiemann = BaseIntegration1stHalf<DissipativeRiemannSolver>;
-
-		/**
-		 * @class BaseIntegration2ndHalf
-		 * @brief  Template density relaxation scheme with different Riemann solver
-		 */
-		template <class RiemannSolverType>
-		class BaseIntegration2ndHalf : public BaseIntegration
-		{
-		public:
-			explicit BaseIntegration2ndHalf(BaseInnerRelation &inner_relation);
-			virtual ~BaseIntegration2ndHalf(){};
-			RiemannSolverType riemann_solver_;
-			void initialization(size_t index_i, Real dt = 0.0);
-
-			inline void interaction(size_t index_i, Real dt = 0.0);
-
-			void update(size_t index_i, Real dt = 0.0);
-
-		protected:
-			StdLargeVec<Real> &Vol_, &mass_;
-		};
-		using Integration2ndHalf = BaseIntegration2ndHalf<NoRiemannSolver>;
-		/** define the mostly used density relaxation scheme using Riemann solver */
-		using Integration2ndHalfRiemann = BaseIntegration2ndHalf<AcousticRiemannSolver>;
-		using Integration2ndHalfDissipativeRiemann = BaseIntegration2ndHalf<DissipativeRiemannSolver>;
-
-		/**
-		 * @class Oldroyd_BIntegration1stHalf
-		 * @brief Pressure relaxation scheme with the mostly used Riemann solver.
-		 */
-		class Oldroyd_BIntegration1stHalf : public Integration1stHalfDissipativeRiemann
-		{
-		public:
-			explicit Oldroyd_BIntegration1stHalf(BaseInnerRelation &inner_relation);
-			virtual ~Oldroyd_BIntegration1stHalf(){};
-			void initialization(size_t index_i, Real dt = 0.0);
-
-			inline void interaction(size_t index_i, Real dt = 0.0);
-
-		protected:
-			StdLargeVec<Matd> &tau_, &dtau_dt_;
-		};
-
-		/**
-		 * @class Oldroyd_BIntegration2ndHalf
-		 * @brief Density relaxation scheme with the mostly used Riemann solver.
-		 */
-		class Oldroyd_BIntegration2ndHalf : public Integration2ndHalfDissipativeRiemann
-		{
-		public:
-			explicit Oldroyd_BIntegration2ndHalf(BaseInnerRelation &inner_relation);
-			virtual ~Oldroyd_BIntegration2ndHalf(){};
-
-			inline void interaction(size_t index_i, Real dt = 0.0);
-
-			void update(size_t index_i, Real dt = 0.0);
-
-		protected:
-			Oldroyd_B_Fluid &oldroyd_b_fluid_;
-			StdLargeVec<Matd> &tau_, &dtau_dt_;
-			Real mu_p_, lambda_;
-		};
-	}
-}
-=======
 namespace fluid_dynamics
 {
 typedef DataDelegateSimple<BaseParticles> FluidDataSimple;
@@ -588,6 +62,19 @@
     StdLargeVec<Vecd> &pos_, &vel_;
 };
 
+class BaseDensitySummationInnerKernel {
+  public:
+    BaseDensitySummationInnerKernel(NeighborhoodDevice* inner_configuration, FluidParticles* particles,
+                                    DeviceReal rho0, DeviceReal invSigma0) :
+        inner_configuration_(inner_configuration), rho_(particles->rho_device_),
+        rho_sum_(particles->rho_sum_device_), mass_(particles->mass_device_),
+        rho0_(rho0), inv_sigma0_(invSigma0) {}
+  protected:
+    NeighborhoodDevice* inner_configuration_;
+    DeviceReal *rho_, *rho_sum_, *mass_;
+    DeviceReal rho0_, inv_sigma0_;
+};
+
 /**
  * @class BaseDensitySummationInner
  * @brief Base class for computing density by summation
@@ -604,6 +91,30 @@
     Real rho0_, inv_sigma0_;
 };
 
+class DensitySummationInnerKernel : public BaseDensitySummationInnerKernel {
+  public:
+    template<class ...Args>
+    DensitySummationInnerKernel(DeviceReal W0, Args ...baseArgs) :
+        BaseDensitySummationInnerKernel(std::forward<Args>(baseArgs)...),  W0_(W0) {}
+
+    template<class RealT, class NeighborhoodType>
+    static void interaction(size_t index_i, Real dt, NeighborhoodType* inner_configuration, RealT W0,
+                            RealT* rho_sum, RealT rho0, RealT inv_sigma0) {
+        RealT sigma = W0;
+        const auto& inner_neighborhood = inner_configuration[index_i];
+        for (size_t n = 0; n != inner_neighborhood.current_size(); ++n)
+            sigma += inner_neighborhood.W_ij_[n];
+        rho_sum[index_i] = sigma * rho0 * inv_sigma0;
+    }
+
+    void interaction(size_t index_i, Real dt = 0.0) {
+        interaction(index_i, dt, inner_configuration_, W0_, rho_sum_, rho0_, inv_sigma0_);
+    }
+
+  private:
+    DeviceReal W0_;
+};
+
 /**
  * @class DensitySummationInner
  * @brief  computing density by summation
@@ -616,8 +127,13 @@
 
     inline void interaction(size_t index_i, Real dt = 0.0);
 
+    auto& getDeviceProxy() {
+        return device_proxy;
+    }
+
   protected:
     Real W0_;
+    ExecutionProxy<DensitySummationInner, DensitySummationInnerKernel> device_proxy;
 };
 
 /**
@@ -723,6 +239,35 @@
     const Real coefficient_;
 };
 
+template<class FluidT>
+class AcousticTimeStepSizeKernel {
+  public:
+    explicit AcousticTimeStepSizeKernel(FluidParticles* particles) : rho_(particles->rho_device_),
+                                        p_(particles->p_device_), vel_(particles->vel_device_),
+                                        fluid_(*dynamic_cast<FluidT*>(&particles->fluid_)) {}
+
+    template<class RealT, class Vec, class FluidType, class SoundSpeedFunc, class NormVecdFunc>
+    static RealT reduce(size_t index_i, Real dt, FluidType&& fluid, RealT* p, RealT* rho, Vec* vel,
+                        SoundSpeedFunc&& getSoundSpeed, NormVecdFunc&& norm) {
+        return getSoundSpeed(fluid, p[index_i], rho[index_i]) + norm(vel[index_i]);
+    }
+
+    Real reduce(size_t index_i, Real dt = 0.0) const {
+        return reduce(index_i, dt, fluid_, p_, rho_, vel_,
+                      [](const FluidT& fluid, DeviceReal p_i, DeviceReal rho_i) {
+                          return fluid.getSoundSpeed_Device(p_i, rho_i);
+                      },
+                      [](const DeviceVecd& vel) {
+                          return sycl::length(vel);
+                      });
+    }
+
+  private:
+    DeviceReal *rho_, *p_;
+    DeviceVecd *vel_;
+    FluidT fluid_;
+};
+
 /**
  * @class AcousticTimeStepSize
  * @brief Computing the acoustic time step size
@@ -734,6 +279,10 @@
     virtual ~AcousticTimeStepSize(){};
     Real reduce(size_t index_i, Real dt = 0.0);
     virtual Real outputResult(Real reduced_value) override;
+
+    auto& getDeviceProxy() {
+        return device_proxy;
+    }
 
   protected:
     Fluid &fluid_;
@@ -741,6 +290,28 @@
     StdLargeVec<Vecd> &vel_;
     Real smoothing_length_min_;
     Real acousticCFL_;
+
+  private:
+    ExecutionProxy<AcousticTimeStepSize, AcousticTimeStepSizeKernel<WeaklyCompressibleFluid>> device_proxy;
+};
+
+using namespace execution;
+
+class AdvectionTimeStepSizeForImplicitViscosityKernel {
+  public:
+    AdvectionTimeStepSizeForImplicitViscosityKernel(BaseParticles* particles): vel_(particles->vel_device_) {}
+
+    template<class Vec, class SquareNormFunction>
+    static Real reduce(size_t index_i, Real dt, Vec* vel, SquareNormFunction&& squareNorm) {
+        return squareNorm(vel[index_i]);
+    }
+
+    Real reduce(size_t index_i, Real dt = 0.0) const {
+        return reduce(index_i, dt, vel_, [](const DeviceVecd& vel){ return sycl::dot(vel, vel); });
+    }
+
+  private:
+    DeviceVecd* vel_;
 };
 
 /**
@@ -762,6 +333,16 @@
     StdLargeVec<Vecd> &vel_;
     Real smoothing_length_min_;
     Real advectionCFL_;
+
+    ExecutionProxy<AdvectionTimeStepSizeForImplicitViscosity,
+                   AdvectionTimeStepSizeForImplicitViscosityKernel> device_proxy;
+
+  public:
+    auto& getDeviceProxy() {
+        return device_proxy;
+    }
+
+    using Proxy = decltype(device_proxy);
 };
 
 /**
@@ -796,6 +377,21 @@
     StdLargeVec<AngularVecd> vorticity_;
 };
 
+template<class FluidT>
+class BaseIntegrationKernel {
+  public:
+    BaseIntegrationKernel(FluidParticles *particles) : 
+        fluid_(particles->fluid_.ReferenceDensity(), particles->fluid_.ReferenceSoundSpeed(),
+        particles->fluid_.ReferenceViscosity()), rho_(particles->rho_device_), p_(particles->p_device_),
+        drho_dt_(particles->drho_dt_device_), pos_(particles->pos_device_), vel_(particles->vel_device_), 
+        acc_(particles->acc_device_), acc_prior_(particles->acc_prior_device_) {}
+        
+  protected:
+    FluidT fluid_;
+    DeviceReal *rho_, *p_, *drho_dt_;
+    DeviceVecd *pos_, *vel_, *acc_, *acc_prior_;
+};
+
 /**
  * @class BaseIntegration
  * @brief Pure abstract base class for all fluid relaxation schemes
@@ -810,6 +406,66 @@
     Fluid &fluid_;
     StdLargeVec<Real> &rho_, &p_, &drho_dt_;
     StdLargeVec<Vecd> &pos_, &vel_, &acc_, &acc_prior_;
+};
+
+template<class RiemannSolverType>
+class BaseIntegration1stHalfKernel : public BaseIntegrationKernel<WeaklyCompressibleFluid> {
+  public:
+    BaseIntegration1stHalfKernel(FluidParticles* particles, NeighborhoodDevice* inner_configuration,
+                                 const RiemannSolverType& riemannSolver) :
+                                 BaseIntegrationKernel<WeaklyCompressibleFluid>(particles),
+                                 riemann_solver_(this->fluid_, this->fluid_),
+                                 inner_configuration_(inner_configuration){}
+
+    template<class RealT, class Vec, class FluidType, class PressureFunc>
+    static void initialization(size_t index_i, Real dt, RealT* rho, const RealT *drho_dt, RealT *p, Vec* pos,
+                               Vec *vel, FluidType&& fluid, PressureFunc&& getPressure) {
+        rho[index_i] += drho_dt[index_i] * dt * 0.5;
+        p[index_i] = getPressure(fluid, rho[index_i]);
+        pos[index_i] += vel[index_i] * dt * 0.5;
+    }
+    
+    template<class Vec>
+    static void update(size_t index_i, Real dt, Vec *vel, const Vec *acc_prior, const Vec *acc) {
+        vel[index_i] += (acc_prior[index_i] + acc[index_i]) * dt;
+    }
+
+    template<class RealT, class Vec, class NeighborhoodType, class RiemannSolver>
+    static void interaction(size_t index_i, Real dt, RealT *p, RealT *rho, RealT *drho_dt, Vec* acc,
+                            NeighborhoodType* inner_configuration, RiemannSolver&& riemann_solver) {
+        auto acceleration = VecdZero<Vec>();
+        RealT rho_dissipation(0);
+        const auto &inner_neighborhood = inner_configuration[index_i];
+        for (size_t n = 0; n < inner_neighborhood.current_size(); ++n)
+        {
+            const auto& index_j = inner_neighborhood.j_[n];
+            const auto& dW_ijV_j = inner_neighborhood.dW_ijV_j_[n];
+            const auto &e_ij = inner_neighborhood.e_ij_[n];
+            
+            acceleration -= (p[index_i] + p[index_j]) * dW_ijV_j * e_ij;
+            rho_dissipation += riemann_solver.DissipativeUJump(p[index_i] - p[index_j]) * dW_ijV_j;
+        }
+        acc[index_i] += acceleration / rho[index_i];
+        drho_dt[index_i] = rho_dissipation * rho[index_i];
+    }
+    
+    void initialization(size_t index_i, Real dt = 0.0) {
+        initialization(index_i, dt, rho_, drho_dt_, p_, pos_, vel_, fluid_, [](const auto& fluid, DeviceReal rho) {
+            return fluid.getPressure_Device(rho);
+        });
+    }
+
+    void update(size_t index_i, Real dt = 0.0) {
+        update(index_i, dt, vel_, acc_prior_, acc_);
+    }
+    
+    void interaction(size_t index_i, Real dt = 0.0) {
+        interaction(index_i, dt, p_, rho_, drho_dt_, acc_, inner_configuration_, riemann_solver_);
+    }
+    
+  protected:
+    RiemannSolverType riemann_solver_;
+    NeighborhoodDevice* inner_configuration_;
 };
 
 /**
@@ -830,6 +486,8 @@
 
     void update(size_t index_i, Real dt = 0.0);
 
+    using DeviceKernel = BaseIntegration1stHalfKernel<RiemannSolverType>;
+
   protected:
     virtual Vecd computeNonConservativeAcceleration(size_t index_i);
 };
@@ -901,5 +559,4 @@
 };
 } // namespace fluid_dynamics
 } // namespace SPH
->>>>>>> a1331dda
 #endif // FLUID_DYNAMICS_INNER_H