--- conflicted
+++ resolved
@@ -85,8 +85,8 @@
     : BaseIntegrationWithWall(wall_contact_relation),
       correction_(particles_), riemann_solver_(fluid_, fluid_),
       device_kernel(wall_contact_relation, particles_, wall_mass_device_.data(),
-                    wall_vel_ave_device_.data(), wall_force_ave_device_.data(),
-                    wall_n_device_.data()) {}
+                    wall_Vol_device_.data(), wall_vel_ave_device_.data(),
+                    wall_force_ave_device_.data(), wall_n_device_.data()) {}
 //=================================================================================================//
 template <class RiemannSolverType, class KernelCorrectionType>
 void Integration1stHalf<Contact<Wall>, RiemannSolverType, KernelCorrectionType>::interaction(size_t index_i, Real dt)
@@ -164,11 +164,8 @@
 Integration2ndHalf<Inner<>, RiemannSolverType>::
     Integration2ndHalf(BaseInnerRelation &inner_relation)
     : BaseIntegration<FluidDataInner>(inner_relation), riemann_solver_(this->fluid_, this->fluid_),
-<<<<<<< HEAD
-      Vol_(particles_->Vol_), mass_(particles_->mass_), device_kernel(inner_relation, particles_) {}
-=======
-      mass_(particles_->mass_), Vol_(particles_->Vol_) {}
->>>>>>> 3da67d84
+      mass_(particles_->mass_), Vol_(particles_->Vol_),
+      device_kernel(inner_relation, particles_) {}
 //=================================================================================================//
 template <class RiemannSolverType>
 void Integration2ndHalf<Inner<>, RiemannSolverType>::initialization(size_t index_i, Real dt)
@@ -208,8 +205,8 @@
     : BaseIntegrationWithWall(wall_contact_relation),
       riemann_solver_(this->fluid_, this->fluid_),
       device_kernel(wall_contact_relation, particles_, wall_mass_device_.data(),
-                    wall_vel_ave_device_.data(), wall_force_ave_device_.data(),
-                    wall_n_device_.data()) {}
+                    wall_Vol_device_.data(), wall_vel_ave_device_.data(),
+                    wall_force_ave_device_.data(), wall_n_device_.data()) {}
 //=================================================================================================//
 template <class RiemannSolverType>
 void Integration2ndHalf<Contact<Wall>, RiemannSolverType>::interaction(size_t index_i, Real dt)
