#include "level_set.h"
#include "adaptation.h"

namespace SPH
{
<<<<<<< HEAD
//=================================================================================================//
BaseLevelSet ::BaseLevelSet(Shape &shape, SPHAdaptation &sph_adaptation)
    : BaseMeshField("LevelSet"), shape_(shape), sph_adaptation_(sph_adaptation)
{
    if (!shape_.isValid())
    {
        std::cout << "\n BaseLevelSet Error: shape_ is invalid." << std::endl;
        std::cout << __FILE__ << ':' << __LINE__ << std::endl;
        throw;
    }
}
//=================================================================================================//
Real BaseLevelSet::CutCellVolumeFraction(Real phi, const Vecd &phi_gradient, Real data_spacing)
{
    Real squared_norm_inv = 1.0 / (phi_gradient.squaredNorm() + TinyReal);
    Real volume_fraction(0);
    for (size_t i = 0; i != Dimensions; ++i)
    {
        volume_fraction += phi_gradient[i] * phi_gradient[i] * squared_norm_inv *
                           Heaviside(phi / (ABS(phi_gradient[i]) + TinyReal), 0.5 * data_spacing);
    }
    return volume_fraction;
}
//=================================================================================================//
LevelSet::LevelSet(BoundingBox tentative_bounds, Real data_spacing, size_t buffer_size,
                   Shape &shape, SPHAdaptation &sph_adaptation)
    : MeshWithGridDataPackages<GridDataPackage<4, 1>>(tentative_bounds, data_spacing, buffer_size),
      BaseLevelSet(shape, sph_adaptation),
      global_h_ratio_(sph_adaptation.ReferenceSpacing() / data_spacing),
      phi_(*registerMeshVariable<Real>("Levelset")),
      near_interface_id_(*registerMeshVariable<int>("NearInterfaceID")),
      phi_gradient_(*registerMeshVariable<Vecd>("LevelsetGradient")),
      kernel_weight_(*registerMeshVariable<Real>("KernelWeight")),
      kernel_gradient_(*registerMeshVariable<Vecd>("KernelGradient")),
      kernel_(*sph_adaptation.getKernel())
{
    Real far_field_distance = grid_spacing_ * (Real)buffer_width_;
    initializeASingularDataPackage(
        all_mesh_variables_, [&](LevelSetDataPackage *data_pkg)
        { initializeDataForSingularPackage(data_pkg, -far_field_distance); });
    initializeASingularDataPackage(
        all_mesh_variables_, [&](LevelSetDataPackage *data_pkg)
        { initializeDataForSingularPackage(data_pkg, far_field_distance); });
}
//=================================================================================================//
void LevelSet::initializeAddressesInACell(const Arrayi &cell_index)
{
    initializePackageAddressesInACell(cell_index);
}
//=================================================================================================//
void LevelSet::updateLevelSetGradient()
{
    package_parallel_for(inner_data_pkgs_, [&](LevelSetDataPackage *data_pkg)
                         { data_pkg->computeGradient(phi_, phi_gradient_); });
}
//=================================================================================================//
void LevelSet::updateKernelIntegrals()
{
    package_parallel_for(inner_data_pkgs_,
                         [&](LevelSetDataPackage *data_pkg)
                         {
                             data_pkg->assignByPosition(
                                 kernel_weight_, [&](const Vecd &position) -> Real
                                 { return computeKernelIntegral(position); });
                             data_pkg->assignByPosition(
                                 kernel_gradient_, [&](const Vecd &position) -> Vecd
                                 { return computeKernelGradientIntegral(position); });
                         });
}
//=================================================================================================//
Vecd LevelSet::probeNormalDirection(const Vecd &position)
{
    Vecd probed_value = probeLevelSetGradient(position);
=======
	//=================================================================================================//
	BaseLevelSet ::BaseLevelSet(Shape &shape, SPHAdaptation &sph_adaptation)
		: BaseMeshField("LevelSet_" + shape.getName()), shape_(shape), sph_adaptation_(sph_adaptation)
	{
		if (!shape_.isValid())
		{
			std::cout << "\n BaseLevelSet Error: shape_ is invalid." << std::endl;
			std::cout << __FILE__ << ':' << __LINE__ << std::endl;
			throw;
		}
	}
	//=================================================================================================//
	Real BaseLevelSet::CutCellVolumeFraction(Real phi, const Vecd &phi_gradient, Real data_spacing)
	{
		Real squared_norm_inv = 1.0 / (phi_gradient.squaredNorm() + TinyReal);
		Real volume_fraction(0);
		for (size_t i = 0; i != Dimensions; ++i)
		{
			volume_fraction += phi_gradient[i] * phi_gradient[i] * squared_norm_inv *
							   Heaviside(phi / (ABS(phi_gradient[i]) + TinyReal), 0.5 * data_spacing);
		}
		return volume_fraction;
	}
	//=================================================================================================//
	LevelSet::LevelSet(BoundingBox tentative_bounds, Real data_spacing, size_t buffer_size,
					   Shape &shape, SPHAdaptation &sph_adaptation)
		: MeshWithGridDataPackages<GridDataPackage<4, 1>>(tentative_bounds, data_spacing, buffer_size),
		  BaseLevelSet(shape, sph_adaptation),
		  global_h_ratio_(sph_adaptation.ReferenceSpacing() / data_spacing),
		  phi_(all_variables_, "Levelset"),
		  near_interface_id_(all_variables_, "NearInterfaceID"),
		  phi_gradient_(all_variables_, "LevelsetGradient"),
		  kernel_weight_(all_variables_, "KernelWeight"),
		  kernel_gradient_(all_variables_, "KernelGradient"),
		  kernel_(*sph_adaptation.getKernel())
	{
		Real far_field_distance = grid_spacing_ * (Real)buffer_width_;
		initializeASingularDataPackage(
			all_variables_, [&](LevelSetDataPackage *data_pkg)
			{ initializeDataForSingularPackage(data_pkg, -far_field_distance); });
		initializeASingularDataPackage(
			all_variables_, [&](LevelSetDataPackage *data_pkg)
			{ initializeDataForSingularPackage(data_pkg, far_field_distance); });
	}
	//=================================================================================================//
	void LevelSet::initializeAddressesInACell(const Arrayi &cell_index)
	{
		initializePackageAddressesInACell(cell_index);
	}
	//=================================================================================================//
	void LevelSet::updateLevelSetGradient()
	{
		package_parallel_for(inner_data_pkgs_, [&](LevelSetDataPackage *data_pkg)
							 { data_pkg->computeGradient(phi_, phi_gradient_); });
	}
	//=================================================================================================//
	void LevelSet::updateKernelIntegrals()
	{
		package_parallel_for(inner_data_pkgs_,
							 [&](LevelSetDataPackage *data_pkg)
							 {
								 data_pkg->assignByPosition(
									 kernel_weight_, [&](const Vecd &position) -> Real
									 { return computeKernelIntegral(position); });
								 data_pkg->assignByPosition(
									 kernel_gradient_, [&](const Vecd &position) -> Vecd
									 { return computeKernelGradientIntegral(position); });
							 });
	}
	//=================================================================================================//
	Vecd LevelSet::probeNormalDirection(const Vecd &position)
	{
		Vecd probed_value = probeLevelSetGradient(position);
>>>>>>> dabb693d

    Real threshold = 1.0e-2 * data_spacing_;
    while (probed_value.norm() < threshold)
    {
        Vecd jittered = position; // jittering
        for (int l = 0; l != position.size(); ++l)
            jittered[l] += (((Real)rand() / (RAND_MAX)) - 0.5) * 0.5 * data_spacing_;
        probed_value = probeLevelSetGradient(jittered);
    }
    return probed_value.normalized();
}
//=================================================================================================//
Vecd LevelSet::probeLevelSetGradient(const Vecd &position)
{
    return probeMesh(phi_gradient_, position);
}
//=================================================================================================//
Real LevelSet::probeSignedDistance(const Vecd &position)
{
    return probeMesh(phi_, position);
}
//=================================================================================================//
Real LevelSet::probeKernelIntegral(const Vecd &position, Real h_ratio)
{
    return probeMesh(kernel_weight_, position);
}
//=================================================================================================//
Vecd LevelSet::probeKernelGradientIntegral(const Vecd &position, Real h_ratio)
{
    return probeMesh(kernel_gradient_, position);
}
//=================================================================================================//
void LevelSet::redistanceInterface()
{
    package_parallel_for(
        inner_data_pkgs_,
        [&](LevelSetDataPackage *data_pkg)
        {
            if (data_pkg->isCorePackage())
            {
                redistanceInterfaceForAPackage(data_pkg);
            }
        });
}
//=================================================================================================//
void LevelSet::cleanInterface(Real small_shift_factor)
{
    markNearInterface(small_shift_factor);
    redistanceInterface();
    reinitializeLevelSet();
    updateLevelSetGradient();
    updateKernelIntegrals();
}
//=============================================================================================//
void LevelSet::correctTopology(Real small_shift_factor)
{
    markNearInterface(small_shift_factor);
    for (size_t i = 0; i != 10; ++i)
        diffuseLevelSetSign();
    updateLevelSetGradient();
    updateKernelIntegrals();
}
//=================================================================================================//
bool LevelSet::probeIsWithinMeshBound(const Vecd &position)
{
    bool is_bounded = true;
    Arrayi cell_pos = CellIndexFromPosition(position);
    for (int i = 0; i != position.size(); ++i)
    {
        if (cell_pos[i] < 2)
            is_bounded = false;
        if (cell_pos[i] > (all_cells_[i] - 2))
            is_bounded = false;
    }
    return is_bounded;
}
//=================================================================================================//
void LevelSet::initializeDataInACell(const Arrayi &cell_index)
{
    Vecd cell_position = CellPositionFromIndex(cell_index);
    Real signed_distance = shape_.findSignedDistance(cell_position);
    Vecd normal_direction = shape_.findNormalDirection(cell_position);
    Real measure = (signed_distance * normal_direction).cwiseAbs().maxCoeff();
    if (measure < grid_spacing_)
    {
        LevelSetDataPackage *new_data_pkg =
            createDataPackage(
                all_mesh_variables_, cell_index,
                [&](LevelSetDataPackage *new_data_pkg)
                {
                    initializeBasicDataForAPackage(new_data_pkg, shape_);
                });
        new_data_pkg->setCorePackage();
        core_data_pkgs_.push_back(new_data_pkg);
    }
    else
    {
        LevelSetDataPackage *singular_data_pkg =
            shape_.checkContain(cell_position)
                ? singular_data_pkgs_addrs_[0]
                : singular_data_pkgs_addrs_[1];
        assignDataPackageAddress(cell_index, singular_data_pkg);
    }
}
//=============================================================================================//
void LevelSet::tagACellIsInnerPackage(const Arrayi &cell_index)
{
    if (isInnerPackage(cell_index))
    {
        LevelSetDataPackage *current_data_pkg = DataPackageFromCellIndex(cell_index);
        if (current_data_pkg->isCorePackage())
        {
            inner_data_pkgs_.push_back(current_data_pkg);
        }
        else
        {
            LevelSetDataPackage *new_data_pkg = createDataPackage(
                all_mesh_variables_, cell_index,
                [&](LevelSetDataPackage *new_data_pkg)
                {
                    initializeBasicDataForAPackage(new_data_pkg, shape_);
                });
            new_data_pkg->setInnerPackage();
            inner_data_pkgs_.push_back(new_data_pkg);
        }
    }
}
//=============================================================================================//
Real LevelSet::upwindDifference(Real sign, Real df_p, Real df_n)
{
    if (sign * df_p >= 0.0 && sign * df_n >= 0.0)
        return df_n;
    if (sign * df_p <= 0.0 && sign * df_n <= 0.0)
        return df_p;
    if (sign * df_p > 0.0 && sign * df_n < 0.0)
        return 0.0;

    Real df = df_p;
    if (sign * df_p < 0.0 && sign * df_n > 0.0)
    {
        Real ss = sign * (fabs(df_p) - fabs(df_n)) / (df_p - df_n);
        if (ss > 0.0)
            df = df_n;
    }

    return df;
}
//=============================================================================================//
void RefinedLevelSet::initializeDataInACellFromCoarse(const Arrayi &cell_index)
{
    Vecd cell_position = CellPositionFromIndex(cell_index);
    LevelSetDataPackage *singular_data_pkg = coarse_mesh_.probeSignedDistance(cell_position) < 0.0
                                                 ? singular_data_pkgs_addrs_[0]
                                                 : singular_data_pkgs_addrs_[1];
    assignDataPackageAddress(cell_index, singular_data_pkg);
    if (coarse_mesh_.isWithinCorePackage(cell_position))
    {
        Real signed_distance = shape_.findSignedDistance(cell_position);
        Vecd normal_direction = shape_.findNormalDirection(cell_position);
        Real measure = (signed_distance * normal_direction).cwiseAbs().maxCoeff();
        if (measure < grid_spacing_)
        {
            LevelSetDataPackage *new_data_pkg = createDataPackage(
                all_mesh_variables_, cell_index,
                [&](LevelSetDataPackage *new_data_pkg)
                {
                    initializeBasicDataForAPackage(new_data_pkg, shape_);
                });
            new_data_pkg->setCorePackage(); // core package
            core_data_pkgs_.push_back(new_data_pkg);
        }
    }
}
//=============================================================================================//
MultilevelLevelSet::MultilevelLevelSet(
    BoundingBox tentative_bounds, Real reference_data_spacing, size_t total_levels,
    Shape &shape, SPHAdaptation &sph_adaptation)
    : MultilevelMesh<BaseLevelSet, LevelSet, RefinedLevelSet>(
          tentative_bounds, reference_data_spacing, total_levels, shape, sph_adaptation) {}
//=================================================================================================//
size_t MultilevelLevelSet::getCoarseLevel(Real h_ratio)
{
    for (size_t level = total_levels_; level != 0; --level)
        if (h_ratio > mesh_levels_[level - 1]->global_h_ratio_)
            return level - 1; // jump out the loop!

    std::cout << "\n Error: LevelSet level searching out of bound!" << std::endl;
    std::cout << __FILE__ << ':' << __LINE__ << std::endl;
    exit(1);
    return 999; // means an error in level searching
};
//=================================================================================================//
void MultilevelLevelSet::cleanInterface(Real small_shift_factor)
{
    mesh_levels_.back()->cleanInterface(small_shift_factor);
}
//=============================================================================================//
void MultilevelLevelSet::correctTopology(Real small_shift_factor)
{
    mesh_levels_.back()->correctTopology(small_shift_factor);
}
//=============================================================================================//
Real MultilevelLevelSet::probeSignedDistance(const Vecd &position)
{
    return mesh_levels_[getProbeLevel(position)]->probeSignedDistance(position);
}
//=============================================================================================//
Vecd MultilevelLevelSet::probeNormalDirection(const Vecd &position)
{
    return mesh_levels_[getProbeLevel(position)]->probeNormalDirection(position);
}
//=============================================================================================//
Vecd MultilevelLevelSet::probeLevelSetGradient(const Vecd &position)
{
    return mesh_levels_[getProbeLevel(position)]->probeLevelSetGradient(position);
}
//=============================================================================================//
size_t MultilevelLevelSet::getProbeLevel(const Vecd &position)
{
    for (size_t level = total_levels_; level != 0; --level)
        if (mesh_levels_[level - 1]->isWithinCorePackage(position))
            return level - 1; // jump out of the loop!
    return 0;
}
//=================================================================================================//
Real MultilevelLevelSet::probeKernelIntegral(const Vecd &position, Real h_ratio)
{
    size_t coarse_level = getCoarseLevel(h_ratio);
    Real alpha = (mesh_levels_[coarse_level + 1]->global_h_ratio_ - h_ratio) /
                 (mesh_levels_[coarse_level + 1]->global_h_ratio_ - mesh_levels_[coarse_level]->global_h_ratio_);
    Real coarse_level_value = mesh_levels_[coarse_level]->probeKernelIntegral(position);
    Real fine_level_value = mesh_levels_[coarse_level + 1]->probeKernelIntegral(position);

    return alpha * coarse_level_value + (1.0 - alpha) * fine_level_value;
}
//=================================================================================================//
Vecd MultilevelLevelSet::probeKernelGradientIntegral(const Vecd &position, Real h_ratio)
{
    size_t coarse_level = getCoarseLevel(h_ratio);
    Real alpha = (mesh_levels_[coarse_level + 1]->global_h_ratio_ - h_ratio) /
                 (mesh_levels_[coarse_level + 1]->global_h_ratio_ - mesh_levels_[coarse_level]->global_h_ratio_);
    Vecd coarse_level_value = mesh_levels_[coarse_level]->probeKernelGradientIntegral(position);
    Vecd fine_level_value = mesh_levels_[coarse_level + 1]->probeKernelGradientIntegral(position);

    return alpha * coarse_level_value + (1.0 - alpha) * fine_level_value;
}
//=================================================================================================//
bool MultilevelLevelSet::probeIsWithinMeshBound(const Vecd &position)
{
    bool is_bounded = true;
    for (size_t l = 0; l != total_levels_; ++l)
    {
        if (!mesh_levels_[l]->probeIsWithinMeshBound(position))
        {
            is_bounded = false;
            break;
        };
    }
    return is_bounded;
}
//=============================================================================================//
} // namespace SPH<|MERGE_RESOLUTION|>--- conflicted
+++ resolved
@@ -3,10 +3,9 @@
 
 namespace SPH
 {
-<<<<<<< HEAD
 //=================================================================================================//
 BaseLevelSet ::BaseLevelSet(Shape &shape, SPHAdaptation &sph_adaptation)
-    : BaseMeshField("LevelSet"), shape_(shape), sph_adaptation_(sph_adaptation)
+    : BaseMeshField("LevelSet_" + shape.getName()), shape_(shape), sph_adaptation_(sph_adaptation)
 {
     if (!shape_.isValid())
     {
@@ -77,81 +76,6 @@
 Vecd LevelSet::probeNormalDirection(const Vecd &position)
 {
     Vecd probed_value = probeLevelSetGradient(position);
-=======
-	//=================================================================================================//
-	BaseLevelSet ::BaseLevelSet(Shape &shape, SPHAdaptation &sph_adaptation)
-		: BaseMeshField("LevelSet_" + shape.getName()), shape_(shape), sph_adaptation_(sph_adaptation)
-	{
-		if (!shape_.isValid())
-		{
-			std::cout << "\n BaseLevelSet Error: shape_ is invalid." << std::endl;
-			std::cout << __FILE__ << ':' << __LINE__ << std::endl;
-			throw;
-		}
-	}
-	//=================================================================================================//
-	Real BaseLevelSet::CutCellVolumeFraction(Real phi, const Vecd &phi_gradient, Real data_spacing)
-	{
-		Real squared_norm_inv = 1.0 / (phi_gradient.squaredNorm() + TinyReal);
-		Real volume_fraction(0);
-		for (size_t i = 0; i != Dimensions; ++i)
-		{
-			volume_fraction += phi_gradient[i] * phi_gradient[i] * squared_norm_inv *
-							   Heaviside(phi / (ABS(phi_gradient[i]) + TinyReal), 0.5 * data_spacing);
-		}
-		return volume_fraction;
-	}
-	//=================================================================================================//
-	LevelSet::LevelSet(BoundingBox tentative_bounds, Real data_spacing, size_t buffer_size,
-					   Shape &shape, SPHAdaptation &sph_adaptation)
-		: MeshWithGridDataPackages<GridDataPackage<4, 1>>(tentative_bounds, data_spacing, buffer_size),
-		  BaseLevelSet(shape, sph_adaptation),
-		  global_h_ratio_(sph_adaptation.ReferenceSpacing() / data_spacing),
-		  phi_(all_variables_, "Levelset"),
-		  near_interface_id_(all_variables_, "NearInterfaceID"),
-		  phi_gradient_(all_variables_, "LevelsetGradient"),
-		  kernel_weight_(all_variables_, "KernelWeight"),
-		  kernel_gradient_(all_variables_, "KernelGradient"),
-		  kernel_(*sph_adaptation.getKernel())
-	{
-		Real far_field_distance = grid_spacing_ * (Real)buffer_width_;
-		initializeASingularDataPackage(
-			all_variables_, [&](LevelSetDataPackage *data_pkg)
-			{ initializeDataForSingularPackage(data_pkg, -far_field_distance); });
-		initializeASingularDataPackage(
-			all_variables_, [&](LevelSetDataPackage *data_pkg)
-			{ initializeDataForSingularPackage(data_pkg, far_field_distance); });
-	}
-	//=================================================================================================//
-	void LevelSet::initializeAddressesInACell(const Arrayi &cell_index)
-	{
-		initializePackageAddressesInACell(cell_index);
-	}
-	//=================================================================================================//
-	void LevelSet::updateLevelSetGradient()
-	{
-		package_parallel_for(inner_data_pkgs_, [&](LevelSetDataPackage *data_pkg)
-							 { data_pkg->computeGradient(phi_, phi_gradient_); });
-	}
-	//=================================================================================================//
-	void LevelSet::updateKernelIntegrals()
-	{
-		package_parallel_for(inner_data_pkgs_,
-							 [&](LevelSetDataPackage *data_pkg)
-							 {
-								 data_pkg->assignByPosition(
-									 kernel_weight_, [&](const Vecd &position) -> Real
-									 { return computeKernelIntegral(position); });
-								 data_pkg->assignByPosition(
-									 kernel_gradient_, [&](const Vecd &position) -> Vecd
-									 { return computeKernelGradientIntegral(position); });
-							 });
-	}
-	//=================================================================================================//
-	Vecd LevelSet::probeNormalDirection(const Vecd &position)
-	{
-		Vecd probed_value = probeLevelSetGradient(position);
->>>>>>> dabb693d
 
     Real threshold = 1.0e-2 * data_spacing_;
     while (probed_value.norm() < threshold)
