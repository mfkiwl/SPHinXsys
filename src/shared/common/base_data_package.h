/* ------------------------------------------------------------------------- *
 *                                SPHinXsys                                  *
 * ------------------------------------------------------------------------- *
 * SPHinXsys (pronunciation: s'finksis) is an acronym from Smoothed Particle *
 * Hydrodynamics for industrial compleX systems. It provides C++ APIs for    *
 * physical accurate simulation and aims to model coupled industrial dynamic *
 * systems including fluid, solid, multi-body dynamics and beyond with SPH   *
 * (smoothed particle hydrodynamics), a meshless computational method using  *
 * particle discretization.                                                  *
 *                                                                           *
 * SPHinXsys is partially funded by German Research Foundation               *
 * (Deutsche Forschungsgemeinschaft) DFG HU1527/6-1, HU1527/10-1,            *
 *  HU1527/12-1 and HU1527/12-4.                                             *
 *                                                                           *
 * Portions copyright (c) 2017-2023 Technical University of Munich and       *
 * the authors' affiliations.                                                *
 *                                                                           *
 * Licensed under the Apache License, Version 2.0 (the "License"); you may   *
 * not use this file except in compliance with the License. You may obtain a *
 * copy of the License at http://www.apache.org/licenses/LICENSE-2.0.        *
 *                                                                           *
 * ------------------------------------------------------------------------- */
/**
 * @file 	base_data_package.h
 * @brief 	Base data package for the library.
 * @author	Chi Zhang and Xiangyu Hu
 */
#ifndef BASE_DATA_PACKAGE_H
#define BASE_DATA_PACKAGE_H

#include "array_allocation.h"
#include "data_type.h"
#include "large_data_containers.h"
#include "ownership.h"
#include "vector_functions.h"

#define TBB_PARALLEL true

namespace SPH
{
constexpr Real OneOverDimensions = 1.0 / (Real)Dimensions;
constexpr int lastAxis = Dimensions - 1;
/** Generalized data container keeper */
template <typename ContainedDataType>
using DataContainerKeeper = StdVec<ContainedDataType>;
/** Generalized data address container keeper */
template <typename ContainedDataType>
using DataContainerAddressKeeper = StdVec<ContainedDataType *>;
/** Generalized data container unique pointer keeper */
template <typename ContainedDataType>
using DataContainerUniquePtrKeeper = UniquePtrsKeeper<ContainedDataType>;

template <template <typename> typename KeeperType, template <typename> typename ContainerType>
using DataAssemble = std::tuple<KeeperType<ContainerType<Real>>,
                                KeeperType<ContainerType<Vec2d>>,
                                KeeperType<ContainerType<Vec3d>>,
                                KeeperType<ContainerType<Mat2d>>,
                                KeeperType<ContainerType<Mat3d>>,
                                KeeperType<ContainerType<int>>>;
/** Generalized data container assemble type */
<<<<<<< HEAD
template <template <typename> typename DataContainerType>
using DataContainerAssemble =
    std::tuple<StdVec<DataContainerType<Real>>,
               StdVec<DataContainerType<Vec2d>>,
               StdVec<DataContainerType<Vec3d>>,
               StdVec<DataContainerType<Mat2d>>,
               StdVec<DataContainerType<Mat3d>>,
               StdVec<DataContainerType<int>>,
               StdVec<DataContainerType<DeviceReal>>,
               StdVec<DataContainerType<DeviceVec2d>>,
               StdVec<DataContainerType<DeviceVec3d>>>;
/** Generalized data container address assemble type */
template <template <typename> typename DataContainerType>
using DataContainerAddressAssemble =
    std::tuple<StdVec<DataContainerType<Real> *>,
               StdVec<DataContainerType<Vec2d> *>,
               StdVec<DataContainerType<Vec3d> *>,
               StdVec<DataContainerType<Mat2d> *>,
               StdVec<DataContainerType<Mat3d> *>,
               StdVec<DataContainerType<int> *>,
               StdVec<DataContainerType<DeviceReal> *>,
               StdVec<DataContainerType<DeviceVec2d> *>,
               StdVec<DataContainerType<DeviceVec3d> *>>;
/** Generalized data container unique pointer assemble type */
template <template <typename> typename DataContainerType>
using DataContainerUniquePtrAssemble =
    std::tuple<UniquePtrsKeeper<DataContainerType<Real>>,
               UniquePtrsKeeper<DataContainerType<Vec2d>>,
               UniquePtrsKeeper<DataContainerType<Vec3d>>,
               UniquePtrsKeeper<DataContainerType<Mat2d>>,
               UniquePtrsKeeper<DataContainerType<Mat3d>>,
               UniquePtrsKeeper<DataContainerType<int>>,
               UniquePtrsKeeper<DataContainerType<DeviceReal>>,
               UniquePtrsKeeper<DataContainerType<DeviceVec2d>>,
               UniquePtrsKeeper<DataContainerType<DeviceVec3d>>>;
=======
template <template <typename> typename ContainerType>
using DataContainerAssemble = DataAssemble<DataContainerKeeper, ContainerType>;
/** Generalized data address container assemble type */
template <template <typename> typename ContainerType>
using DataContainerAddressAssemble = DataAssemble<DataContainerAddressKeeper, ContainerType>;
/** Generalized data container unique pointer assemble type */
template <template <typename> typename ContainerType>
using DataContainerUniquePtrAssemble = DataAssemble<DataContainerUniquePtrKeeper, ContainerType>;
>>>>>>> 3da67d84

/** a type irrelevant operation on the data assembles  */
template <template <typename> typename OperationType>
class DataAssembleOperation
{
    OperationType<Real> scalar_operation;
    OperationType<Vec2d> vector2d_operation;
    OperationType<Vec3d> vector3d_operation;
    OperationType<Mat2d> matrix2d_operation;
    OperationType<Mat3d> matrix3d_operation;
    OperationType<int> integer_operation;

  public:
    template <typename... Args>
    DataAssembleOperation(Args &&...args)
        : scalar_operation(std::forward<Args>(args)...),
          vector2d_operation(std::forward<Args>(args)...),
          vector3d_operation(std::forward<Args>(args)...),
          matrix2d_operation(std::forward<Args>(args)...),
          matrix3d_operation(std::forward<Args>(args)...),
          integer_operation(std::forward<Args>(args)...){};
    template <typename... OperationArgs>
    void operator()(OperationArgs &&...operation_args)
    {
        scalar_operation(std::forward<OperationArgs>(operation_args)...);
        vector2d_operation(std::forward<OperationArgs>(operation_args)...);
        vector3d_operation(std::forward<OperationArgs>(operation_args)...);
        matrix2d_operation(std::forward<OperationArgs>(operation_args)...);
        matrix3d_operation(std::forward<OperationArgs>(operation_args)...);
        integer_operation(std::forward<OperationArgs>(operation_args)...);
    }
};
<<<<<<< HEAD

template <template <typename VariableType> typename OperationType>
struct DeviceDataAssembleOperation
{
    template <class VariablesAssemble>
    explicit DeviceDataAssembleOperation(VariablesAssemble &&assemble)
        : scalar_operation(std::forward<VariablesAssemble>(assemble)),
          vector2d_operation(std::forward<VariablesAssemble>(assemble)),
          vector3d_operation(std::forward<VariablesAssemble>(assemble)) {}

    DeviceDataAssembleOperation() = default;

    template <typename... OperationArgs>
    void init(OperationArgs &&...operation_args)
    {
        scalar_operation.init(std::forward<OperationArgs>(operation_args)...);
        vector2d_operation.init(std::forward<OperationArgs>(operation_args)...);
        vector3d_operation.init(std::forward<OperationArgs>(operation_args)...);
    }

    template <typename... OperationArgs>
    std::vector<sycl::event> operator()(OperationArgs &&...operation_args) const
    {
        return {
            scalar_operation(std::forward<OperationArgs>(operation_args)...),
            vector2d_operation(std::forward<OperationArgs>(operation_args)...),
            vector3d_operation(std::forward<OperationArgs>(operation_args)...)};
    }

  private:
    OperationType<DeviceReal> scalar_operation;
    OperationType<DeviceVec2d> vector2d_operation;
    OperationType<DeviceVec3d> vector3d_operation;
};
} // namespace SPH
=======
>>>>>>> 3da67d84

// Please refer: https://www.cppstories.com/2022/tuple-iteration-basics/ for the following code
template <typename DataAssembleType, typename OperationType>
class OperationOnDataAssemble
{
    static constexpr std::size_t tuple_size_ = std::tuple_size_v<DataAssembleType>;
    DataAssembleType &data_assemble_;
    OperationType operation_;

    template <std::size_t... Is, typename... OperationArgs>
    void operationSequence(std::index_sequence<Is...>, OperationArgs &&...operation_args)
    {
        (operation_(std::get<Is>(data_assemble_), std::forward<OperationArgs>(operation_args)...), ...);
    }

  public:
    template <typename... Args>
    OperationOnDataAssemble(DataAssembleType &data_assemble, Args &&...args)
        : data_assemble_(data_assemble), operation_(std::forward<Args>(args)...){};

    template <typename... OperationArgs>
    void operator()(OperationArgs &&...operation_args)
    {
        operationSequence(std::make_index_sequence<tuple_size_>{}, std::forward<OperationArgs>(operation_args)...);
    }
};
} // namespace SPH
#endif // BASE_DATA_PACKAGE_H<|MERGE_RESOLUTION|>--- conflicted
+++ resolved
@@ -56,45 +56,11 @@
                                 KeeperType<ContainerType<Vec3d>>,
                                 KeeperType<ContainerType<Mat2d>>,
                                 KeeperType<ContainerType<Mat3d>>,
-                                KeeperType<ContainerType<int>>>;
+                                KeeperType<ContainerType<int>>,
+                                KeeperType<ContainerType<DeviceReal>>,
+                                KeeperType<ContainerType<DeviceVec2d>>,
+                                KeeperType<ContainerType<DeviceVec3d>>>;
 /** Generalized data container assemble type */
-<<<<<<< HEAD
-template <template <typename> typename DataContainerType>
-using DataContainerAssemble =
-    std::tuple<StdVec<DataContainerType<Real>>,
-               StdVec<DataContainerType<Vec2d>>,
-               StdVec<DataContainerType<Vec3d>>,
-               StdVec<DataContainerType<Mat2d>>,
-               StdVec<DataContainerType<Mat3d>>,
-               StdVec<DataContainerType<int>>,
-               StdVec<DataContainerType<DeviceReal>>,
-               StdVec<DataContainerType<DeviceVec2d>>,
-               StdVec<DataContainerType<DeviceVec3d>>>;
-/** Generalized data container address assemble type */
-template <template <typename> typename DataContainerType>
-using DataContainerAddressAssemble =
-    std::tuple<StdVec<DataContainerType<Real> *>,
-               StdVec<DataContainerType<Vec2d> *>,
-               StdVec<DataContainerType<Vec3d> *>,
-               StdVec<DataContainerType<Mat2d> *>,
-               StdVec<DataContainerType<Mat3d> *>,
-               StdVec<DataContainerType<int> *>,
-               StdVec<DataContainerType<DeviceReal> *>,
-               StdVec<DataContainerType<DeviceVec2d> *>,
-               StdVec<DataContainerType<DeviceVec3d> *>>;
-/** Generalized data container unique pointer assemble type */
-template <template <typename> typename DataContainerType>
-using DataContainerUniquePtrAssemble =
-    std::tuple<UniquePtrsKeeper<DataContainerType<Real>>,
-               UniquePtrsKeeper<DataContainerType<Vec2d>>,
-               UniquePtrsKeeper<DataContainerType<Vec3d>>,
-               UniquePtrsKeeper<DataContainerType<Mat2d>>,
-               UniquePtrsKeeper<DataContainerType<Mat3d>>,
-               UniquePtrsKeeper<DataContainerType<int>>,
-               UniquePtrsKeeper<DataContainerType<DeviceReal>>,
-               UniquePtrsKeeper<DataContainerType<DeviceVec2d>>,
-               UniquePtrsKeeper<DataContainerType<DeviceVec3d>>>;
-=======
 template <template <typename> typename ContainerType>
 using DataContainerAssemble = DataAssemble<DataContainerKeeper, ContainerType>;
 /** Generalized data address container assemble type */
@@ -103,7 +69,6 @@
 /** Generalized data container unique pointer assemble type */
 template <template <typename> typename ContainerType>
 using DataContainerUniquePtrAssemble = DataAssemble<DataContainerUniquePtrKeeper, ContainerType>;
->>>>>>> 3da67d84
 
 /** a type irrelevant operation on the data assembles  */
 template <template <typename> typename OperationType>
@@ -136,7 +101,6 @@
         integer_operation(std::forward<OperationArgs>(operation_args)...);
     }
 };
-<<<<<<< HEAD
 
 template <template <typename VariableType> typename OperationType>
 struct DeviceDataAssembleOperation
@@ -171,9 +135,6 @@
     OperationType<DeviceVec2d> vector2d_operation;
     OperationType<DeviceVec3d> vector3d_operation;
 };
-} // namespace SPH
-=======
->>>>>>> 3da67d84
 
 // Please refer: https://www.cppstories.com/2022/tuple-iteration-basics/ for the following code
 template <typename DataAssembleType, typename OperationType>
