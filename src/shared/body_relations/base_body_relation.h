--- conflicted
+++ resolved
@@ -134,13 +134,9 @@
     explicit BaseInnerRelation(RealBody &real_body);
     virtual ~BaseInnerRelation(){};
     BaseInnerRelation &getRelation() { return *this; };
-<<<<<<< HEAD
-    virtual void resizeConfiguration() override;
 
     virtual CellLinkedListKernel* getInnerCellLinkedListDevice() const { return nullptr; }
     virtual NeighborBuilderInnerKernel* getInnerNeighborBuilderDevice() const { return nullptr; }
-=======
->>>>>>> 3da67d84
 };
 
 /**
@@ -161,14 +157,9 @@
         : BaseContactRelation(sph_body, BodyPartsToRealBodies(contact_body_parts)){};
     virtual ~BaseContactRelation(){};
     BaseContactRelation &getRelation() { return *this; };
-<<<<<<< HEAD
-
-    virtual void resizeConfiguration() override;
 
     virtual CellLinkedListKernel **getContactCellLinkedListsDevice() const { return nullptr; }
     virtual NeighborBuilderContactKernel **getContactNeighborBuilderDevice() const { return nullptr; }
-=======
->>>>>>> 3da67d84
 };
 } // namespace SPH
 #endif // BASE_BODY_RELATION_H