/**
 * @file neighboring_particles.cpp
 * @author	Xiangyu Hu and Chi Zhang
 */

#include "neighborhood.h"

#include "all_complex_bodies.h"
#include "base_particle_dynamics.h"
#include "base_particles.hpp"

namespace SPH
{
//=================================================================================================//
void Neighborhood::removeANeighbor(size_t neighbor_n)
{
    current_size_--;
    j_[neighbor_n] = j_[current_size_];
    W_ij_[neighbor_n] = W_ij_[current_size_];
    dW_ijV_j_[neighbor_n] = dW_ijV_j_[current_size_];
    r_ij_[neighbor_n] = r_ij_[current_size_];
    e_ij_[neighbor_n] = e_ij_[current_size_];
}
//=================================================================================================//
void NeighborBuilder::createNeighbor(Neighborhood &neighborhood, const Real &distance,
                                     const Vecd &displacement, size_t index_j, const Real &Vol_j)
{
    neighborhood.j_.push_back(index_j);
    neighborhood.W_ij_.push_back(kernel_->W(distance, displacement));
    neighborhood.dW_ijV_j_.push_back(kernel_->dW(distance, displacement) * Vol_j);
    neighborhood.r_ij_.push_back(distance);
    neighborhood.e_ij_.push_back(kernel_->e(distance, displacement));
    neighborhood.allocated_size_++;
}
//=================================================================================================//
void NeighborBuilder::initializeNeighbor(Neighborhood &neighborhood, const Real &distance,
                                         const Vecd &displacement, size_t index_j, const Real &Vol_j)
{
    size_t current_size = neighborhood.current_size_;
    neighborhood.j_[current_size] = index_j;
    neighborhood.W_ij_[current_size] = kernel_->W(distance, displacement);
    neighborhood.dW_ijV_j_[current_size] = kernel_->dW(distance, displacement) * Vol_j;
    neighborhood.r_ij_[current_size] = distance;
    neighborhood.e_ij_[current_size] = kernel_->e(distance, displacement);
}
//=================================================================================================//
void NeighborBuilder::createNeighbor(Neighborhood &neighborhood, const Real &distance,
                                     const Vecd &displacement, size_t index_j, const Real &Vol_j,
                                     Real i_h_ratio, Real h_ratio_min)
{
    neighborhood.j_.push_back(index_j);
    Real weight = distance < kernel_->CutOffRadius(i_h_ratio) ? kernel_->W(i_h_ratio, distance, displacement) : 0.0;
    neighborhood.W_ij_.push_back(weight);
    neighborhood.dW_ijV_j_.push_back(kernel_->dW(h_ratio_min, distance, displacement) * Vol_j);
    neighborhood.r_ij_.push_back(distance);
    neighborhood.e_ij_.push_back(displacement / (distance + TinyReal));
    neighborhood.allocated_size_++;
}
//=================================================================================================//
void NeighborBuilder::initializeNeighbor(Neighborhood &neighborhood, const Real &distance,
                                         const Vecd &displacement, size_t index_j, const Real &Vol_j,
                                         Real i_h_ratio, Real h_ratio_min)
{
    size_t current_size = neighborhood.current_size_;
    neighborhood.j_[current_size] = index_j;
    neighborhood.W_ij_[current_size] = distance < kernel_->CutOffRadius(i_h_ratio)
                                           ? kernel_->W(i_h_ratio, distance, displacement)
                                           : 0.0;
    neighborhood.dW_ijV_j_[current_size] = kernel_->dW(h_ratio_min, distance, displacement) * Vol_j;
    neighborhood.r_ij_[current_size] = distance;
    neighborhood.e_ij_[current_size] = displacement / (distance + TinyReal);
}
//=================================================================================================//
<<<<<<< HEAD
NeighborBuilderInner::NeighborBuilderInner(SPHBody &body) : NeighborBuilder(body.sph_adaptation_->getKernel()),
                                                            device_kernel(*kernel_) {}
=======
Kernel *NeighborBuilder::chooseKernel(SPHBody &body, SPHBody &target_body)
{
    Kernel *kernel = body.sph_adaptation_->getKernel();
    Kernel *target_kernel = target_body.sph_adaptation_->getKernel();
    return kernel->SmoothingLength() > target_kernel->SmoothingLength() ? kernel : target_kernel;
}
>>>>>>> a0357a07
//=================================================================================================//
NeighborBuilderInner::NeighborBuilderInner(SPHBody &body)
    : NeighborBuilder(body.sph_adaptation_->getKernel()) {}
//=================================================================================================//
void NeighborBuilderInner::operator()(Neighborhood &neighborhood,
                                      const Vecd &pos_i, size_t index_i, const ListData &list_data_j)
{
    size_t index_j = std::get<0>(list_data_j);
    Vecd displacement = pos_i - std::get<1>(list_data_j);
    Real distance_metric = displacement.squaredNorm();
    if (kernel_->checkIfWithinCutOffRadius(displacement) && index_i != index_j)
    {
        neighborhood.current_size_ >= neighborhood.allocated_size_
            ? createNeighbor(neighborhood, std::sqrt(distance_metric), displacement, index_j, std::get<2>(list_data_j))
            : initializeNeighbor(neighborhood, std::sqrt(distance_metric), displacement, index_j, std::get<2>(list_data_j));
        neighborhood.current_size_++;
    }
};
//=================================================================================================//
NeighborBuilderInnerAdaptive::
    NeighborBuilderInnerAdaptive(SPHBody &body)
    : NeighborBuilder(body.sph_adaptation_->getKernel()),
      h_ratio_(*body.getBaseParticles().getVariableByName<Real>("SmoothingLengthRatio")) {}
//=================================================================================================//
void NeighborBuilderInnerAdaptive::
operator()(Neighborhood &neighborhood, const Vecd &pos_i, size_t index_i, const ListData &list_data_j)
{
    size_t index_j = std::get<0>(list_data_j);
    Vecd displacement = pos_i - std::get<1>(list_data_j);
    Real distance = displacement.norm();
    Real i_h_ratio = h_ratio_[index_i];
    Real h_ratio_min = SMIN(i_h_ratio, h_ratio_[index_j]);
    Real cutoff_radius = kernel_->CutOffRadius(h_ratio_min);
    if (distance < cutoff_radius && index_i != index_j)
    {
        neighborhood.current_size_ >= neighborhood.allocated_size_
            ? createNeighbor(neighborhood, distance, displacement, index_j, std::get<2>(list_data_j), i_h_ratio, h_ratio_min)
            : initializeNeighbor(neighborhood, distance, displacement, index_j, std::get<2>(list_data_j), i_h_ratio, h_ratio_min);
        neighborhood.current_size_++;
    }
};
//=================================================================================================//
NeighborBuilderSelfContact::
    NeighborBuilderSelfContact(SPHBody &body)
    : NeighborBuilder(body.sph_adaptation_->getKernel()),
      pos0_(*body.getBaseParticles().getVariableByName<Vecd>("InitialPosition")) {}
//=================================================================================================//
void NeighborBuilderSelfContact::operator()(Neighborhood &neighborhood,
                                            const Vecd &pos_i, size_t index_i, const ListData &list_data_j)
{
    size_t index_j = std::get<0>(list_data_j);
    Vecd displacement = pos_i - std::get<1>(list_data_j);
    Real distance = displacement.norm();
    Real distance0 = (pos0_[index_i] - pos0_[index_j]).norm();
    if (distance < kernel_->CutOffRadius() && distance0 > kernel_->CutOffRadius())
    {
        neighborhood.current_size_ >= neighborhood.allocated_size_
            ? createNeighbor(neighborhood, distance, displacement, index_j, std::get<2>(list_data_j))
            : initializeNeighbor(neighborhood, distance, displacement, index_j, std::get<2>(list_data_j));
        neighborhood.current_size_++;
    }
};
//=================================================================================================//
<<<<<<< HEAD
NeighborBuilderContact::
    NeighborBuilderContact(SPHBody &body, SPHBody &contact_body) : NeighborBuilder()
{
    Kernel *source_kernel = body.sph_adaptation_->getKernel();
    Kernel *target_kernel = contact_body.sph_adaptation_->getKernel();
    kernel_ = source_kernel->SmoothingLength() > target_kernel->SmoothingLength() ? source_kernel : target_kernel;
    device_kernel = decltype(device_kernel)(*kernel_);
}
=======
NeighborBuilderContact::NeighborBuilderContact(SPHBody &body, SPHBody &contact_body)
    : NeighborBuilder(NeighborBuilder::chooseKernel(body, contact_body)) {}
>>>>>>> a0357a07
//=================================================================================================//
void NeighborBuilderContact::operator()(Neighborhood &neighborhood,
                                        const Vecd &pos_i, size_t index_i, const ListData &list_data_j)
{
    size_t index_j = std::get<0>(list_data_j);
    Vecd displacement = pos_i - std::get<1>(list_data_j);
    Real distance = displacement.norm();
    if (distance < kernel_->CutOffRadius())
    {
        neighborhood.current_size_ >= neighborhood.allocated_size_
            ? createNeighbor(neighborhood, distance, displacement, index_j, std::get<2>(list_data_j))
            : initializeNeighbor(neighborhood, distance, displacement, index_j, std::get<2>(list_data_j));
        neighborhood.current_size_++;
    }
};
//=================================================================================================//
NeighborBuilderSurfaceContact::NeighborBuilderSurfaceContact(SPHBody &body, SPHBody &contact_body)
    : NeighborBuilderContact(body, contact_body)
{
    Real source_smoothing_length = body.sph_adaptation_->ReferenceSmoothingLength();
    Real target_smoothing_length = contact_body.sph_adaptation_->ReferenceSmoothingLength();
    kernel_ = kernel_keeper_.createPtr<KernelWendlandC2>(0.5 * (source_smoothing_length + target_smoothing_length));
}
//=================================================================================================//
NeighborBuilderContactBodyPart::NeighborBuilderContactBodyPart(SPHBody &body, BodyPart &contact_body_part)
    : NeighborBuilder(NeighborBuilder::chooseKernel(body, contact_body_part.getSPHBody()))
{
    contact_body_part.getSPHBody().getBaseParticles().registerVariable(part_indicator_, "BodyPartByParticleIndicator");
    BodyPartByParticle &contact_body_part_by_particle = DynamicCast<BodyPartByParticle>(this, contact_body_part);
    IndexVector part_particles = contact_body_part_by_particle.body_part_particles_;

    for (size_t i = 0; i != part_particles.size(); ++i)
    {
        part_indicator_[part_particles[i]] = 1;
    }
}
//=================================================================================================//
void NeighborBuilderContactBodyPart::operator()(Neighborhood &neighborhood,
                                                const Vecd &pos_i, size_t index_i, const ListData &list_data_j)
{
    size_t index_j = std::get<0>(list_data_j);
    Vecd displacement = pos_i - std::get<1>(list_data_j);
    Real distance = displacement.norm();
    if (distance < kernel_->CutOffRadius() && part_indicator_[index_j] == 1)
    {
        neighborhood.current_size_ >= neighborhood.allocated_size_
            ? createNeighbor(neighborhood, distance, displacement, index_j, std::get<2>(list_data_j))
            : initializeNeighbor(neighborhood, distance, displacement, index_j, std::get<2>(list_data_j));
        neighborhood.current_size_++;
    }
}
//=================================================================================================//
NeighborBuilderContactAdaptive::NeighborBuilderContactAdaptive(SPHBody &body, SPHBody &contact_body)
    : NeighborBuilder(body.sph_adaptation_->getKernel()), adaptation_(*body.sph_adaptation_),
      contact_adaptation_(*contact_body.sph_adaptation_),
      relative_h_ref_(adaptation_.ReferenceSmoothingLength() /
                      contact_adaptation_.ReferenceSmoothingLength()) {}
//=================================================================================================//
void NeighborBuilderContactAdaptive::operator()(Neighborhood &neighborhood,
                                                const Vecd &pos_i, size_t index_i, const ListData &list_data_j)
{
    size_t index_j = std::get<0>(list_data_j);
    Vecd displacement = pos_i - std::get<1>(list_data_j);
    Real distance_metric = displacement.squaredNorm();
    Real i_h_ratio = adaptation_.SmoothingLengthRatio(index_i);
    Real h_ratio_min = SMIN(i_h_ratio, relative_h_ref_ * contact_adaptation_.SmoothingLengthRatio(index_j));
    if (distance_metric < kernel_->CutOffRadiusSqr(h_ratio_min))
    {
        neighborhood.current_size_ >= neighborhood.allocated_size_
            ? createNeighbor(neighborhood, std::sqrt(distance_metric),
                             displacement, index_j, std::get<2>(list_data_j), i_h_ratio, h_ratio_min)
            : initializeNeighbor(neighborhood, std::sqrt(distance_metric),
                                 displacement, index_j, std::get<2>(list_data_j), i_h_ratio, h_ratio_min);
        neighborhood.current_size_++;
    }
}
<<<<<<< HEAD
=======
//=================================================================================================//
BaseNeighborBuilderContactShell::BaseNeighborBuilderContactShell(SPHBody &shell_body)
    : NeighborBuilder(shell_body.sph_adaptation_->getKernel()),
      n_(*shell_body.getBaseParticles().getVariableByName<Vecd>("NormalDirection")),
      thickness_(*shell_body.getBaseParticles().getVariableByName<Real>("Thickness")),
      k1_ave_(*shell_body.getBaseParticles().registerSharedVariable<Real>("Average1stPrincipleCurvature")),
      k2_ave_(*shell_body.getBaseParticles().registerSharedVariable<Real>("Average2ndPrincipleCurvature")),
      particle_distance_(shell_body.getSPHBodyResolutionRef()) {}
//=================================================================================================//
void BaseNeighborBuilderContactShell::createNeighbor(Neighborhood &neighborhood, const Real &distance,
                                                     size_t index_j, const Real &W_ij, const Real &dW_ijV_j, const Vecd &e_ij)
{
    neighborhood.j_.push_back(index_j);
    neighborhood.W_ij_.push_back(W_ij);
    neighborhood.dW_ijV_j_.push_back(dW_ijV_j);
    neighborhood.r_ij_.push_back(distance);
    neighborhood.e_ij_.push_back(e_ij);
    neighborhood.allocated_size_++;
}
//=================================================================================================//
void BaseNeighborBuilderContactShell::initializeNeighbor(Neighborhood &neighborhood, const Real &distance,
                                                         size_t index_j, const Real &W_ij, const Real &dW_ijV_j, const Vecd &e_ij)
{
    size_t current_size = neighborhood.current_size_;
    neighborhood.j_[current_size] = index_j;
    neighborhood.W_ij_[current_size] = W_ij;
    neighborhood.dW_ijV_j_[current_size] = dW_ijV_j;
    neighborhood.r_ij_[current_size] = distance;
    neighborhood.e_ij_[current_size] = e_ij;
}
//=================================================================================================//
NeighborBuilderContactToShell::NeighborBuilderContactToShell(SPHBody &body, SPHBody &contact_body, bool normal_correction)
    : BaseNeighborBuilderContactShell(contact_body),
      direction_corrector_(normal_correction ? -1 : 1)
{
    Real fluid_reference_spacing = body.sph_adaptation_->ReferenceSpacing();
    Real shell_reference_spacing = contact_body.sph_adaptation_->ReferenceSpacing();
    if (fluid_reference_spacing < shell_reference_spacing)
        throw std::runtime_error("NeighborBuilderContactToShell: fluid spacing should be larger or equal than shell spacing...");
    kernel_ = body.sph_adaptation_->getKernel();
}
//=================================================================================================//
void NeighborBuilderContactToShell::update_neighbors(Neighborhood &neighborhood,
                                                     const Vecd &pos_i, size_t index_i, const ListData &list_data_j, Real radius)
{
    size_t index_j = std::get<0>(list_data_j);

    const Vecd pos_j = std::get<1>(list_data_j);
    const Vecd displacement = pos_i - pos_j;
    const Real distance = displacement.norm();

    const Real Vol_j = std::get<2>(list_data_j);

    if (distance < radius)
    {
        Real W_ijV_j_ttl = kernel_->W(distance, displacement) * Vol_j;
        Real dW_ijV_j_ttl = kernel_->dW(distance, displacement) * Vol_j;
        Vecd dW_ijV_j_e_ij_ttl = dW_ijV_j_ttl * displacement / (distance + TinyReal);

        // correct normal direction pointing from fluid to shell
        const Vecd n_j = direction_corrector_ * n_[index_j]; // normal direction of shell particle in cell linked list with index j

        Vecd pos_j_dummy = pos_j + n_j * particle_distance_;
        Vecd displacement_dummy = pos_i - pos_j_dummy;
        Real distance_dummy = displacement_dummy.norm();

        // k1 and k2 are principle curvatures of the shell
        // For 2d, k1 is the curvature, k2 = 0
        const Real k1_j = direction_corrector_ * k1_ave_[index_j];
        const Real k2_j = direction_corrector_ * k2_ave_[index_j];

        int counter = 0;
        while (distance_dummy < radius)
        {
            counter++;
            const Real factor_1 = 1 + counter * k1_j * particle_distance_;
            const Real factor_2 = 1 + counter * k2_j * particle_distance_;
            if (factor_1 <= 0 || factor_2 <= 0)
                break;
            const Real Vol_j_dummy = Vol_j * factor_1 * factor_2;
            Real dW_ijV_j = kernel_->dW(distance_dummy, displacement_dummy) * Vol_j_dummy;
            Vecd e_ij = displacement_dummy / distance_dummy;
            W_ijV_j_ttl += kernel_->W(distance_dummy, displacement_dummy) * Vol_j_dummy;
            dW_ijV_j_ttl += dW_ijV_j;
            dW_ijV_j_e_ij_ttl += dW_ijV_j * e_ij;

            // calculate the position and volume of the next dummy particle
            pos_j_dummy += n_j * particle_distance_;
            displacement_dummy = pos_i - pos_j_dummy;
            distance_dummy = displacement_dummy.norm();
        }
        Vecd e_ij_corrected = dW_ijV_j_e_ij_ttl / dW_ijV_j_ttl;
        Real W_ij_corrected = W_ijV_j_ttl / Vol_j * particle_distance_ / thickness_[index_j]; // from surface area to volume
        Real dW_ijV_j_corrected = dW_ijV_j_ttl * particle_distance_;                          // from surface area to volume

        // create new neighborhood
        neighborhood.current_size_ >= neighborhood.allocated_size_
            ? createNeighbor(neighborhood, distance, index_j, W_ij_corrected, dW_ijV_j_corrected, e_ij_corrected)
            : initializeNeighbor(neighborhood, distance, index_j, W_ij_corrected, dW_ijV_j_corrected, e_ij_corrected);
        neighborhood.current_size_++;
    }
};
//=================================================================================================//
NeighborBuilderContactFromShell::NeighborBuilderContactFromShell(SPHBody &body, SPHBody &contact_body, bool normal_correction)
    : BaseNeighborBuilderContactShell(body),
      direction_corrector_(normal_correction ? -1 : 1)
{
    Real shell_reference_spacing = body.sph_adaptation_->ReferenceSpacing();
    Real fluid_reference_spacing = contact_body.sph_adaptation_->ReferenceSpacing();
    if (fluid_reference_spacing < shell_reference_spacing)
        throw std::runtime_error("NeighborBuilderContactFromShell: fluid spacing should be larger or equal than shell spacing...");
    kernel_ = contact_body.sph_adaptation_->getKernel();
}
//=================================================================================================//
void NeighborBuilderContactFromShell::operator()(Neighborhood &neighborhood,
                                                 const Vecd &pos_i, size_t index_i, const ListData &list_data_j)
{
    size_t index_j = std::get<0>(list_data_j);

    const Vecd pos_j = std::get<1>(list_data_j);
    const Vecd displacement = pos_i - pos_j;
    const Real distance = displacement.norm();

    const Real Vol_j = std::get<2>(list_data_j);

    if (distance < kernel_->CutOffRadius())
    {
        // W_ij is not used in force from fluid classes, no need to modify
        const Real W_ij = kernel_->W(distance, displacement);
        Real dW_ijV_j_ttl = kernel_->dW(distance, displacement) * Vol_j;
        Vecd dW_ijV_j_e_ij_ttl = dW_ijV_j_ttl * displacement / (distance + TinyReal);

        // correct normal direction, pointing from fluid to shell
        const Vecd n_i = direction_corrector_ * n_[index_i];

        Vecd pos_i_dummy = pos_i + n_i * particle_distance_;
        Vecd displacement_dummy = pos_i_dummy - pos_j;
        Real distance_dummy = displacement_dummy.norm();

        // k1 and k2 are principle curvatures of the shell
        // For 2d, k1 is the curvature, k2 = 0
        const Real k1_i = direction_corrector_ * k1_ave_[index_i];
        const Real k2_i = direction_corrector_ * k2_ave_[index_i];

        int counter = 0;
        while (distance_dummy < kernel_->CutOffRadius())
        {
            counter++;
            const Real factor_1 = 1 + counter * k1_i * particle_distance_;
            const Real factor_2 = 1 + counter * k2_i * particle_distance_;
            if (factor_1 <= 0 || factor_2 <= 0)
                break;
            const Real Vol_i_factor = factor_1 * factor_2;

            Real dW_ijV_j = kernel_->dW(distance_dummy, displacement_dummy) * Vol_j * Vol_i_factor;
            Vecd e_ij = displacement_dummy / distance_dummy;
            dW_ijV_j_ttl += dW_ijV_j;
            dW_ijV_j_e_ij_ttl += dW_ijV_j * e_ij;

            // calculate the position and volume of the next dummy particle
            pos_i_dummy += n_i * particle_distance_;
            displacement_dummy = pos_i_dummy - pos_j;
            distance_dummy = displacement_dummy.norm();
        }

        Vecd e_ij_corrected = dW_ijV_j_e_ij_ttl / dW_ijV_j_ttl;
        Real dW_ijV_j_corrected = dW_ijV_j_ttl * particle_distance_; // from surface area to volume

        // create new neighborhood
        neighborhood.current_size_ >= neighborhood.allocated_size_
            ? createNeighbor(neighborhood, distance, index_j, W_ij, dW_ijV_j_corrected, e_ij_corrected)
            : initializeNeighbor(neighborhood, distance, index_j, W_ij, dW_ijV_j_corrected, e_ij_corrected);
        neighborhood.current_size_++;
    }
};
//=================================================================================================//
ShellNeighborBuilderInnerWithContactKernel::ShellNeighborBuilderInnerWithContactKernel(SPHBody &body, SPHBody &contact_body) : NeighborBuilderInner(body)
{
    // create a reduced kernel with refined smoothing length for shell
    Real smoothing_length = contact_body.sph_adaptation_->ReferenceSmoothingLength();
    kernel_ = kernel_keeper_.createPtr<KernelWendlandC2>(smoothing_length);
    kernel_->reduceOnce();
}
//=================================================================================================//
>>>>>>> a0357a07
} // namespace SPH
//=================================================================================================//<|MERGE_RESOLUTION|>--- conflicted
+++ resolved
@@ -71,20 +71,15 @@
     neighborhood.e_ij_[current_size] = displacement / (distance + TinyReal);
 }
 //=================================================================================================//
-<<<<<<< HEAD
-NeighborBuilderInner::NeighborBuilderInner(SPHBody &body) : NeighborBuilder(body.sph_adaptation_->getKernel()),
-                                                            device_kernel(*kernel_) {}
-=======
 Kernel *NeighborBuilder::chooseKernel(SPHBody &body, SPHBody &target_body)
 {
     Kernel *kernel = body.sph_adaptation_->getKernel();
     Kernel *target_kernel = target_body.sph_adaptation_->getKernel();
     return kernel->SmoothingLength() > target_kernel->SmoothingLength() ? kernel : target_kernel;
 }
->>>>>>> a0357a07
-//=================================================================================================//
-NeighborBuilderInner::NeighborBuilderInner(SPHBody &body)
-    : NeighborBuilder(body.sph_adaptation_->getKernel()) {}
+//=================================================================================================//
+NeighborBuilderInner::NeighborBuilderInner(SPHBody &body) : NeighborBuilder(body.sph_adaptation_->getKernel()),
+                                                            device_kernel(*kernel_) {}
 //=================================================================================================//
 void NeighborBuilderInner::operator()(Neighborhood &neighborhood,
                                       const Vecd &pos_i, size_t index_i, const ListData &list_data_j)
@@ -145,19 +140,8 @@
     }
 };
 //=================================================================================================//
-<<<<<<< HEAD
-NeighborBuilderContact::
-    NeighborBuilderContact(SPHBody &body, SPHBody &contact_body) : NeighborBuilder()
-{
-    Kernel *source_kernel = body.sph_adaptation_->getKernel();
-    Kernel *target_kernel = contact_body.sph_adaptation_->getKernel();
-    kernel_ = source_kernel->SmoothingLength() > target_kernel->SmoothingLength() ? source_kernel : target_kernel;
-    device_kernel = decltype(device_kernel)(*kernel_);
-}
-=======
 NeighborBuilderContact::NeighborBuilderContact(SPHBody &body, SPHBody &contact_body)
-    : NeighborBuilder(NeighborBuilder::chooseKernel(body, contact_body)) {}
->>>>>>> a0357a07
+    : NeighborBuilder(NeighborBuilder::chooseKernel(body, contact_body)), device_kernel(*kernel_) {}
 //=================================================================================================//
 void NeighborBuilderContact::operator()(Neighborhood &neighborhood,
                                         const Vecd &pos_i, size_t index_i, const ListData &list_data_j)
@@ -234,8 +218,6 @@
         neighborhood.current_size_++;
     }
 }
-<<<<<<< HEAD
-=======
 //=================================================================================================//
 BaseNeighborBuilderContactShell::BaseNeighborBuilderContactShell(SPHBody &shell_body)
     : NeighborBuilder(shell_body.sph_adaptation_->getKernel()),
@@ -420,6 +402,5 @@
     kernel_->reduceOnce();
 }
 //=================================================================================================//
->>>>>>> a0357a07
 } // namespace SPH
 //=================================================================================================//