--- conflicted
+++ resolved
@@ -79,7 +79,7 @@
         neighborhood.W_ij_[current_size] = smoothing_kernel.W(distance, displacement);
         neighborhood.dW_ijV_j_[current_size] = smoothing_kernel.dW(distance, displacement) * Vol_j;
         neighborhood.r_ij_[current_size] = distance;
-        neighborhood.e_ij_[current_size] = displacement / (distance + TinyReal);
+        neighborhood.e_ij_[current_size] = smoothing_kernel.e(distance, displacement);
     }
 
     DeviceKernelWendlandC2 smoothing_kernel;
@@ -110,12 +110,7 @@
     static Kernel *chooseKernel(SPHBody &body, SPHBody &target_body);
 
   public:
-<<<<<<< HEAD
-    NeighborBuilder() : kernel_(nullptr){};
-    explicit NeighborBuilder(Kernel* kernel) : kernel_(kernel) {};
-=======
     NeighborBuilder(Kernel *kernel) : kernel_(kernel){};
->>>>>>> a0357a07
     virtual ~NeighborBuilder(){};
 };
 
@@ -127,8 +122,7 @@
     inline bool isWithinCutoff(const DeviceVecd &pos_i, const DeviceVecd &pos_j) const
     {
         const DeviceVecd displacement = pos_i - pos_j;
-        const DeviceReal distance_metric = VecdSquareNorm(displacement);
-        return distance_metric < smoothing_kernel.CutOffRadiusSqr();
+        return smoothing_kernel.checkIfWithinCutOffRadius(displacement);
     }
 
     inline DeviceReal W_ij(const DeviceVecd &pos_i, const DeviceVecd &pos_j) const
@@ -151,7 +145,7 @@
     inline DeviceVecd e_ij(const DeviceVecd &pos_i, const DeviceVecd &pos_j) const
     {
         const DeviceVecd displacement = pos_i - pos_j;
-        return displacement / (VecdNorm(displacement) + TinyReal);
+        return smoothing_kernel.e(VecdNorm(displacement), displacement);
     }
 };
 
@@ -209,7 +203,7 @@
     {
         const DeviceVecd displacement = pos_i - pos_j;
         const DeviceReal distance = VecdNorm(displacement);
-        return distance < smoothing_kernel.CutOffRadius();
+        return smoothing_kernel.checkIfWithinCutOffRadius(displacement);
     }
 
     inline DeviceReal W_ij(const DeviceVecd &pos_i, const DeviceVecd &pos_j) const
@@ -232,7 +226,7 @@
     inline DeviceVecd e_ij(const DeviceVecd &pos_i, const DeviceVecd &pos_j) const
     {
         const DeviceVecd displacement = pos_i - pos_j;
-        return displacement / (VecdNorm(displacement) + TinyReal);
+        return smoothing_kernel.e(VecdNorm(displacement), displacement);
     }
 };
 
@@ -245,15 +239,10 @@
   public:
     NeighborBuilderContact(SPHBody &body, SPHBody &contact_body);
     virtual ~NeighborBuilderContact(){};
-<<<<<<< HEAD
-    void operator()(Neighborhood &neighborhood,
-                    const Vecd &pos_i, size_t index_i, const ListData &list_data_j);
-
-    execution::DeviceImplementation<NeighborBuilderContactKernel> device_kernel;
-=======
     virtual void operator()(Neighborhood &neighborhood,
                             const Vecd &pos_i, size_t index_i, const ListData &list_data_j);
->>>>>>> a0357a07
+
+    execution::DeviceImplementation<NeighborBuilderContactKernel> device_kernel;
 };
 
 /**
